---
layout: docs
title: MonadError
permalink: /docs/typeclasses/monaderror/
---

## MonadError

<<<<<<< HEAD
MonadError is the typeclass used to explicitly represent errors during sequential execution.
=======
MonadError is the typeclase used to explicitly represent errors during sequential execution.
It is parametrized to an error type `E`, which means the datatype has at least a "success" and a "failure" version.
>>>>>>> 1701c81e
These errors can come in the form of `Throwable`, `Exception`, or any other type hierarchy of the user's choice.

`MonadError` extends from [`ApplicativeError`]({{ '/docs/typeclasses/applicativeerror' | relative_url }}), which is already used to represent errors in independent computations. This way all the methods [`ApplicativeError`]({{ '/docs/typeclasses/applicativeerror' | relative_url }}) provides to handle recovery from errors are also available in `MonadError`.

### Main Combinators

`MonadError` inherits all the combinators available in [`ApplicativeError`]({{ '/docs/typeclasses/applicativeerror' | relative_url }}) and [`Monad`]({{ '/docs/typeclasses/monad' | relative_url }}). It also adds one of its own.

#### raiseError

Inherited from [`ApplicativeError`]({{ '/docs/typeclasses/applicativeerror' | relative_url }}). A constructor function.
It lifts an exception into the computational context of a type constructor.

```kotlin:ank
import arrow.*
import arrow.core.*

Either.monadError<Throwable>().raiseError<Int>(RuntimeException("Paco"))
```

```kotlin:ank
import arrow.data.*

Try.monadError().raiseError<Int>(RuntimeException("Paco"))
```

```kotlin:ank
import arrow.effects.*

IO.monadError().raiseError<Int>(RuntimeException("Paco"))
```

#### ensure

Tests a predicate against the object, and if it fails it executes a function to create an error.

```kotlin:ank
val ME = Either.monadError<Throwable>()

val either: Either<Throwable, Int> = Either.Right(1)

ME.ensure(either, { RuntimeException("Failed predicate") }, { it > 0 })
```

```kotlin:ank
ME.ensure(either, { RuntimeException("Failed predicate") }, { it < 0 })
```

### Comprehensions

#### bindingCatch

It starts a [Monad Comprehension]({{ '/docs/patterns/monadcomprehensions' | relative_url }}) that wraps any exception thrown in the block inside `raiseError()`.

### Laws

Arrow provides [`MonadErrorLaws`]({{ '/docs/typeclasses/laws#monaderrorlaws' | relative_url }}) in the form of test cases for internal verification of lawful instances and third party apps creating their own `MonadError` instances.

### Data types

The following datatypes in Arrow provide instances that adhere to the `MonadError` typeclass.

- [Try]({{ '/docs/datatypes/try' | relative_url }})
- [Either]({{ '/docs/datatypes/either' | relative_url }})
- [Kleisli]({{ '/docs/datatypes/kleisli' | relative_url }})
- [Option]({{ '/docs/datatypes/option' | relative_url }})
- [EitherT]({{ '/docs/datatypes/eithert' | relative_url }})
- [StateT]({{ '/docs/datatypes/statet' | relative_url }})
- [IO]({{ '/docs/effects/io' | relative_url }})
- [ObservableKW]({{ '/docs/integrations/rx2' | relative_url }})
- [FlowableKW]({{ '/docs/integrations/rx2' | relative_url }})
- [DeferredKW]({{ '/docs/integrations/kotlinxcoroutines/' | relative_url }})<|MERGE_RESOLUTION|>--- conflicted
+++ resolved
@@ -6,12 +6,8 @@
 
 ## MonadError
 
-<<<<<<< HEAD
 MonadError is the typeclass used to explicitly represent errors during sequential execution.
-=======
-MonadError is the typeclase used to explicitly represent errors during sequential execution.
 It is parametrized to an error type `E`, which means the datatype has at least a "success" and a "failure" version.
->>>>>>> 1701c81e
 These errors can come in the form of `Throwable`, `Exception`, or any other type hierarchy of the user's choice.
 
 `MonadError` extends from [`ApplicativeError`]({{ '/docs/typeclasses/applicativeerror' | relative_url }}), which is already used to represent errors in independent computations. This way all the methods [`ApplicativeError`]({{ '/docs/typeclasses/applicativeerror' | relative_url }}) provides to handle recovery from errors are also available in `MonadError`.
