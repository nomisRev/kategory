--- conflicted
+++ resolved
@@ -12,20 +12,11 @@
 @Deprecated(message = "`firstOption` is now part of the Foldable interface and generalized to all foldable data types")
 fun <T> Iterable<T>.firstOption(predicate: Predicate<T>): Option<T> = firstOrNull(predicate).toOption()
 
-<<<<<<< HEAD
+@Deprecated(message = "`collect` is now part of the FunctorFilter interface and generalized to all filterable data types")
 fun <A : Any, B> Iterable<A>.collect(vararg cases: (A) -> Option<B>): List<B> =
-=======
-@Deprecated("PartialFunction is an incomplete experiment due for removal. See https://github.com/arrow-kt/arrow/pull/1419#issue-273308228")
-fun <A : Any, B> Iterable<A>.collect(vararg cases: PartialFunction<A, B>): List<B> =
->>>>>>> fd2913d1
   flatMap { value: A ->
     val f: (A) -> Option<B> = cases.reduce { f: (A) -> Option<B>, g: (A) -> Option<B> ->
       f.andThen { optionB -> optionB.getOrElse { g(value) } } as (A) -> Option<B>
     }
     f(value).map { listOf(it) }.getOrElse { emptyList() }
-  }
-// flatMap { value: A ->
-//   val f: (A) -> Option<B> = cases.reduce { a, b -> a.orElse(b) }
-//   if (f.isDefinedAt(value)) listOf(f(value))
-//   else emptyList()
-// }+  }