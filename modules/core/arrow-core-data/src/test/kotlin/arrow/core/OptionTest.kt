package arrow.core

import arrow.Kind
import arrow.core.extensions.eq
import arrow.core.extensions.hash
import arrow.core.extensions.monoid
import arrow.core.extensions.option.applicative.applicative
import arrow.core.extensions.option.eq.eq
import arrow.core.extensions.option.hash.hash
import arrow.core.extensions.option.monoid.monoid
import arrow.core.extensions.option.monoidal.monoidal
import arrow.core.extensions.option.show.show
import arrow.core.extensions.tuple2.eq.eq
import arrow.core.extensions.option.monadFilter.monadFilter
import arrow.core.extensions.option.traverseFilter.traverseFilter
import arrow.syntax.collections.firstOption
import arrow.test.UnitSpec
import arrow.test.generators.option
import arrow.test.laws.FunctorFilterLaws
import arrow.test.laws.HashLaws
import arrow.test.laws.MonadFilterLaws
import arrow.test.laws.MonoidLaws
import arrow.test.laws.MonoidalLaws
import arrow.test.laws.ShowLaws
import arrow.test.laws.TraverseFilterLaws
import arrow.typeclasses.Eq
import io.kotlintest.properties.Gen
import io.kotlintest.properties.forAll
import io.kotlintest.runner.junit4.KotlinTestRunner
import io.kotlintest.shouldBe
import io.kotlintest.shouldNotBe
import org.junit.runner.RunWith

@RunWith(KotlinTestRunner::class)
class OptionTest : UnitSpec() {

  val some: Option<String> = Some("kotlin")
  val none: Option<String> = Option.empty()

  val associativeSemigroupalEq = object : Eq<Kind<ForOption, Tuple2<Int, Tuple2<Int, Int>>>> {
    override fun Kind<ForOption, Tuple2<Int, Tuple2<Int, Int>>>.eqv(b: Kind<ForOption, Tuple2<Int, Tuple2<Int, Int>>>): Boolean {
      return Option.eq(Tuple2.eq(Int.eq(), Tuple2.eq(Int.eq(), Int.eq()))).run {
        this@eqv.fix().eqv(b.fix())
      }
    }
  }

  init {

    testLaws(
      ShowLaws.laws(Option.show(), Option.eq(Int.eq())) { Some(it) },
      MonoidLaws.laws(Option.monoid(Int.monoid()), Gen.option(Gen.int()), Option.eq(Int.eq())),
      // testLaws(MonadErrorLaws.laws(monadError<ForOption, Unit>(), Eq.any(), EQ_EITHER)) TODO reenable once the MonadErrorLaws are parametric to `E`
      FunctorFilterLaws.laws(Option.traverseFilter(), { Option(it) }, Eq.any()),
      TraverseFilterLaws.laws(Option.traverseFilter(), Option.applicative(), ::Some, Eq.any()),
      MonadFilterLaws.laws(Option.monadFilter(), ::Some, Eq.any()),
      HashLaws.laws(Option.hash(Int.hash()), Option.eq(Int.eq())) { it.some() },
      MonoidalLaws.laws(Option.monoidal(), ::Some, Eq.any(), ::bijection, associativeSemigroupalEq)
    )

    "fromNullable should work for both null and non-null values of nullable types" {
      forAll { a: Int? ->
        // This seems to be generating only non-null values, so it is complemented by the next test
        val o: Option<Int> = Option.fromNullable(a)
        if (a == null) o == None else o == Some(a)
      }
    }

    "fromNullable should return none for null values of nullable types" {
      val a: Int? = null
      Option.fromNullable(a) shouldBe None
    }

    "getOrElse" {
      some.getOrElse { "java" } shouldBe "kotlin"
      none.getOrElse { "java" } shouldBe "java"
    }

    "orNull" {
      some.orNull() shouldNotBe null
      none.orNull() shouldBe null
    }

    "map" {
      some.map(String::toUpperCase) shouldBe Some("KOTLIN")
      none.map(String::toUpperCase) shouldBe None
    }

<<<<<<< HEAD
=======
    "map2" {
      forAll { a: Int ->
        val op: Option<Int> = a.some()
        some.map2(op) { (a, b): Tuple2<String, Int> -> a + b } == Some("kotlin$a")
        none.map2(op) { (a, b): Tuple2<String, Int> -> a + b } == None
      }
    }

>>>>>>> fd2913d1
    "mapNotNull" {
      some.mapNotNull { it.toIntOrNull() } shouldBe None
      some.mapNotNull { it.toUpperCase() } shouldBe Some("KOTLIN")
    }

    "fold" {
      some.fold({ 0 }) { it.length } shouldBe 6
      none.fold({ 0 }) { it.length } shouldBe 0
    }

    "flatMap" {
      some.flatMap { Some(it.toUpperCase()) } shouldBe Some("KOTLIN")
      none.flatMap { Some(it.toUpperCase()) } shouldBe None
    }

    "filter" {
      some.filter { it == "java" } shouldBe None
      none.filter { it == "java" } shouldBe None
      some.filter { it.startsWith('k') } shouldBe Some("kotlin")
    }

    "filterNot" {
      some.filterNot { it == "java" } shouldBe Some("kotlin")
      none.filterNot { it == "java" } shouldBe None
      some.filterNot { it.startsWith('k') } shouldBe None
    }

    "exists" {
      some.exists { it.startsWith('k') } shouldBe true
      some.exists { it.startsWith('j') } shouldBe false
      none.exists { it.startsWith('k') } shouldBe false
    }

    "forall" {
      some.forall { it.startsWith('k') } shouldBe true
      some.forall { it.startsWith('j') } shouldBe false
      none.forall { it.startsWith('k') } shouldBe true
    }

    "orElse" {
      some.orElse { Some("java") } shouldBe Some("kotlin")
      none.orElse { Some("java") } shouldBe Some("java")
    }

    "toList" {
      some.toList() shouldBe listOf("kotlin")
      none.toList() shouldBe listOf()
    }

    "firstOption" {
      val l = listOf(1, 2, 3, 4, 5, 6)
      l.firstOption() shouldBe Some(1)
      l.firstOption { it > 2 } shouldBe Some(3)
    }

    "and" {
      val x = Some(2)
      val y = Some("Foo")
      x and y shouldBe Some("Foo")
      x and None shouldBe None
      None and x shouldBe None
      None and None shouldBe None
    }

    "or" {
      val x = Some(2)
      val y = Some(100)
      x or y shouldBe Some(2)
      x or None shouldBe Some(2)
      None or x shouldBe Some(2)
      None or None shouldBe None
    }
  }

  private fun bijection(from: Kind<ForOption, Tuple2<Tuple2<Int, Int>, Int>>): Option<Tuple2<Int, Tuple2<Int, Int>>> {
    val ot = (from as Some<Tuple2<Tuple2<Int, Int>, Int>>)
    return Tuple2(ot.t.a.a, Tuple2(ot.t.a.b, ot.t.b)).toOption()
  }
}<|MERGE_RESOLUTION|>--- conflicted
+++ resolved
@@ -86,8 +86,6 @@
       none.map(String::toUpperCase) shouldBe None
     }
 
-<<<<<<< HEAD
-=======
     "map2" {
       forAll { a: Int ->
         val op: Option<Int> = a.some()
@@ -96,7 +94,6 @@
       }
     }
 
->>>>>>> fd2913d1
     "mapNotNull" {
       some.mapNotNull { it.toIntOrNull() } shouldBe None
       some.mapNotNull { it.toUpperCase() } shouldBe Some("KOTLIN")
