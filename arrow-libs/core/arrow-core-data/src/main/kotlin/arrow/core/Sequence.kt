--- conflicted
+++ resolved
@@ -3,108 +3,34 @@
 import arrow.typeclasses.Monoid
 import arrow.typeclasses.Semigroup
 
-<<<<<<< HEAD
-fun <B, C, D> mapN(
-  b: Sequence<B>,
-  c: Sequence<C>,
-  map: (B, C) -> D
-): Sequence<D> =
-  mapN(
-    b,
-    c,
-    sequenceOf(Unit),
-    sequenceOf(Unit),
-    sequenceOf(Unit),
-    sequenceOf(Unit),
-    sequenceOf(Unit),
-    sequenceOf(Unit),
-    sequenceOf(Unit),
-    sequenceOf(Unit)
-  ) { b, c, _, _, _, _, _, _, _, _ -> map(b, c) }
-
-fun <B, C, D, E> mapN(
-  b: Sequence<B>,
-=======
+private val unit: Sequence<Unit> =
+  sequenceOf(Unit)
+
 fun <B, C, D, E> Sequence<B>.zip(
->>>>>>> d2ee28a9
   c: Sequence<C>,
   d: Sequence<D>,
   map: (B, C, D) -> E
 ): Sequence<E> =
-<<<<<<< HEAD
-  mapN(
-    b,
-    c,
-    d,
-    sequenceOf(Unit),
-    sequenceOf(Unit),
-    sequenceOf(Unit),
-    sequenceOf(Unit),
-    sequenceOf(Unit),
-    sequenceOf(Unit),
-    sequenceOf(Unit)
-  ) { b, c, d, _, _, _, _, _, _, _ -> map(b, c, d) }
-
-fun <B, C, D, E, F> mapN(
-  b: Sequence<B>,
-=======
-  zip(c, d, SequenceK.unit, SequenceK.unit, SequenceK.unit, SequenceK.unit, SequenceK.unit, SequenceK.unit, SequenceK.unit) { b, c, d, _, _, _, _, _, _, _ -> map(b, c, d) }
+  zip(c, d, unit, unit, unit, unit, unit, unit, unit) { b, c, d, _, _, _, _, _, _, _ -> map(b, c, d) }
 
 fun <B, C, D, E, F> Sequence<B>.zip(
->>>>>>> d2ee28a9
   c: Sequence<C>,
   d: Sequence<D>,
   e: Sequence<E>,
   map: (B, C, D, E) -> F
 ): Sequence<F> =
-<<<<<<< HEAD
-  mapN(
-    b,
-    c,
-    d,
-    e,
-    sequenceOf(Unit),
-    sequenceOf(Unit),
-    sequenceOf(Unit),
-    sequenceOf(Unit),
-    sequenceOf(Unit),
-    sequenceOf(Unit)
-  ) { b, c, d, e, _, _, _, _, _, _ -> map(b, c, d, e) }
-
-fun <B, C, D, E, F, G> mapN(
-  b: Sequence<B>,
-=======
-  zip(c, d, e, SequenceK.unit, SequenceK.unit, SequenceK.unit, SequenceK.unit, SequenceK.unit, SequenceK.unit) { b, c, d, e, _, _, _, _, _, _ -> map(b, c, d, e) }
+  zip(c, d, e, unit, unit, unit, unit, unit, unit) { b, c, d, e, _, _, _, _, _, _ -> map(b, c, d, e) }
 
 fun <B, C, D, E, F, G> Sequence<B>.zip(
->>>>>>> d2ee28a9
   c: Sequence<C>,
   d: Sequence<D>,
   e: Sequence<E>,
   f: Sequence<F>,
   map: (B, C, D, E, F) -> G
 ): Sequence<G> =
-<<<<<<< HEAD
-  mapN(
-    b,
-    c,
-    d,
-    e,
-    f,
-    sequenceOf(Unit),
-    sequenceOf(Unit),
-    sequenceOf(Unit),
-    sequenceOf(Unit),
-    sequenceOf(Unit)
-  ) { b, c, d, e, f, _, _, _, _, _ -> map(b, c, d, e, f) }
-
-fun <B, C, D, E, F, G, H> mapN(
-  b: Sequence<B>,
-=======
-  zip(c, d, e, f, SequenceK.unit, SequenceK.unit, SequenceK.unit, SequenceK.unit, SequenceK.unit) { b, c, d, e, f, _, _, _, _, _ -> map(b, c, d, e, f) }
+  zip(c, d, e, f, unit, unit, unit, unit, unit) { b, c, d, e, f, _, _, _, _, _ -> map(b, c, d, e, f) }
 
 fun <B, C, D, E, F, G, H> Sequence<B>.zip(
->>>>>>> d2ee28a9
   c: Sequence<C>,
   d: Sequence<D>,
   e: Sequence<E>,
@@ -112,27 +38,9 @@
   g: Sequence<G>,
   map: (B, C, D, E, F, G) -> H
 ): Sequence<H> =
-<<<<<<< HEAD
-  mapN(
-    b,
-    c,
-    d,
-    e,
-    f,
-    g,
-    sequenceOf(Unit),
-    sequenceOf(Unit),
-    sequenceOf(Unit),
-    sequenceOf(Unit)
-  ) { b, c, d, e, f, g, _, _, _, _ -> map(b, c, d, e, f, g) }
-
-fun <B, C, D, E, F, G, H, I> mapN(
-  b: Sequence<B>,
-=======
-  zip(c, d, e, f, g, SequenceK.unit, SequenceK.unit, SequenceK.unit, SequenceK.unit) { b, c, d, e, f, g, _, _, _, _ -> map(b, c, d, e, f, g) }
+  zip(c, d, e, f, g, unit, unit, unit, unit) { b, c, d, e, f, g, _, _, _, _ -> map(b, c, d, e, f, g) }
 
 fun <B, C, D, E, F, G, H, I> Sequence<B>.zip(
->>>>>>> d2ee28a9
   c: Sequence<C>,
   d: Sequence<D>,
   e: Sequence<E>,
@@ -141,27 +49,9 @@
   h: Sequence<H>,
   map: (B, C, D, E, F, G, H) -> I
 ): Sequence<I> =
-<<<<<<< HEAD
-  mapN(
-    b,
-    c,
-    d,
-    e,
-    f,
-    g,
-    h,
-    sequenceOf(Unit),
-    sequenceOf(Unit),
-    sequenceOf(Unit)
-  ) { b, c, d, e, f, g, h, _, _, _ -> map(b, c, d, e, f, g, h) }
-
-fun <B, C, D, E, F, G, H, I, J> mapN(
-  b: Sequence<B>,
-=======
-  zip(c, d, e, f, g, h, SequenceK.unit, SequenceK.unit, SequenceK.unit) { b, c, d, e, f, g, h, _, _, _ -> map(b, c, d, e, f, g, h) }
+  zip(c, d, e, f, g, h, unit, unit, unit) { b, c, d, e, f, g, h, _, _, _ -> map(b, c, d, e, f, g, h) }
 
 fun <B, C, D, E, F, G, H, I, J> Sequence<B>.zip(
->>>>>>> d2ee28a9
   c: Sequence<C>,
   d: Sequence<D>,
   e: Sequence<E>,
@@ -171,27 +61,9 @@
   i: Sequence<I>,
   map: (B, C, D, E, F, G, H, I) -> J
 ): Sequence<J> =
-<<<<<<< HEAD
-  mapN(b, c, d, e, f, g, h, i, sequenceOf(Unit), sequenceOf(Unit)) { b, c, d, e, f, g, h, i, _, _ ->
-    map(
-      b,
-      c,
-      d,
-      e,
-      f,
-      g,
-      h,
-      i
-    )
-  }
-
-fun <B, C, D, E, F, G, H, I, J, K> mapN(
-  b: Sequence<B>,
-=======
-  zip(c, d, e, f, g, h, i, SequenceK.unit, SequenceK.unit) { b, c, d, e, f, g, h, i, _, _ -> map(b, c, d, e, f, g, h, i) }
+  zip(c, d, e, f, g, h, i, unit, unit) { b, c, d, e, f, g, h, i, _, _ -> map(b, c, d, e, f, g, h, i) }
 
 fun <B, C, D, E, F, G, H, I, J, K> Sequence<B>.zip(
->>>>>>> d2ee28a9
   c: Sequence<C>,
   d: Sequence<D>,
   e: Sequence<E>,
@@ -202,16 +74,9 @@
   j: Sequence<J>,
   map: (B, C, D, E, F, G, H, I, J) -> K
 ): Sequence<K> =
-<<<<<<< HEAD
-  mapN(b, c, d, e, f, g, h, i, j, sequenceOf(Unit)) { b, c, d, e, f, g, h, i, j, _ -> map(b, c, d, e, f, g, h, i, j) }
-
-fun <B, C, D, E, F, G, H, I, J, K, L> mapN(
-  b: Sequence<B>,
-=======
-  zip(c, d, e, f, g, h, i, j, SequenceK.unit) { b, c, d, e, f, g, h, i, j, _ -> map(b, c, d, e, f, g, h, i, j) }
+  zip(c, d, e, f, g, h, i, j, unit) { b, c, d, e, f, g, h, i, j, _ -> map(b, c, d, e, f, g, h, i, j) }
 
 fun <B, C, D, E, F, G, H, I, J, K, L> Sequence<B>.zip(
->>>>>>> d2ee28a9
   c: Sequence<C>,
   d: Sequence<D>,
   e: Sequence<E>,
@@ -223,29 +88,6 @@
   k: Sequence<K>,
   map: (B, C, D, E, F, G, H, I, J, K) -> L
 ): Sequence<L> =
-<<<<<<< HEAD
-  b.flatMap { bb ->
-    c.flatMap { cc ->
-      d.flatMap { dd ->
-        e.flatMap { ee ->
-          f.flatMap { ff ->
-            g.flatMap { gg ->
-              h.flatMap { hh ->
-                i.flatMap { ii ->
-                  j.flatMap { jj ->
-                    k.map { kk ->
-                      map(bb, cc, dd, ee, ff, gg, hh, ii, jj, kk)
-                    }
-                  }
-                }
-              }
-            }
-          }
-        }
-      }
-    }
-  }
-=======
   MergingSequence(this, c, d, e, f, g, h, i, j, k, map)
 
 // Ported from Kotlin Std for arity 10
@@ -280,7 +122,6 @@
       iterator1.hasNext() && iterator2.hasNext() && iterator3.hasNext() && iterator4.hasNext() && iterator5.hasNext() && iterator6.hasNext() && iterator7.hasNext() && iterator8.hasNext() && iterator9.hasNext() && iterator10.hasNext()
   }
 }
->>>>>>> d2ee28a9
 
 /**
  * Combines two structures by taking the union of their shapes and combining the elements with the given function.
@@ -616,11 +457,7 @@
 
 fun <A> Sequence<A>.replicate(n: Int, MA: Monoid<A>): Sequence<A> =
   if (n <= 0) sequenceOf(MA.empty())
-<<<<<<< HEAD
-  else mapN(this@replicate, replicate(n - 1, MA)) { a, xs -> MA.run { a + xs } }
-=======
   else this@replicate.zip(replicate(n - 1, MA)) { a, xs -> MA.run { a + xs } }
->>>>>>> d2ee28a9
 
 /**
  * Returns a [Sequence<C>] containing the result of applying some transformation `(A, B?) -> C`
