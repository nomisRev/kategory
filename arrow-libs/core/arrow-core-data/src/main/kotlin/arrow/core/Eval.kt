package arrow.core

import arrow.typeclasses.Monoid
import org.codehaus.mojo.animal_sniffer.IgnoreJRERequirement

/**
 * Eval is a monad which controls evaluation of a value or a computation that produces a value.
 *
 * Three basic evaluation strategies:
 *
 *  - Now:    evaluated immediately
 *  - Later:  evaluated once when value is needed
 *  - Always: evaluated every time value is needed
 *
 * The Later and Always are both lazy strategies while Now is eager.
 * Later and Always are distinguished from each other only by
 * memoization: once evaluated Later will save the value to be returned
 * immediately if it is needed again. Always will run its computation
 * every time.
 *
 * methods, which use an internal trampoline to avoid stack overflows.
 * Computation done within .map and .flatMap is always done lazily,
 * even when applied to a Now instance.
 *
 * It is not generally good style to pattern-match on Eval instances.
 * Rather, use .map and .flatMap to chain computation, and use .value
 * to get the result when needed. It is also not good style to create
 * Eval instances whose computation involves calling .value on another
 * Eval instance -- this can defeat the trampolining and lead to stack
 * overflows.
 *
 * Example of stack safety:
 *
 * ```kotlin:ank:playground
 * import arrow.core.Eval
 *
 * //sampleStart
 * fun even(n: Int): Eval<Boolean> =
 *   Eval.always { n == 0 }.flatMap {
 *     if(it == true) Eval.now(true)
 *     else odd(n - 1)
 *   }
 *
 * fun odd(n: Int): Eval<Boolean> =
 *   Eval.always { n == 0 }.flatMap {
 *     if(it == true) Eval.now(false)
 *     else even(n - 1)
 *   }
 *
 * // if not wrapped in eval this type of computation would blow the stack and result in a StackOverflowError
 * fun main() {
 *   println(odd(100000).value())
 * }
 * //sampleEnd
 * ```
 *
 */
sealed class Eval<out A> {

  companion object {

    fun <A, B> tailRecM(a: A, f: (A) -> Eval<Either<A, B>>): Eval<B> =
      f(a).flatMap { eval: Either<A, B> ->
        when (eval) {
          is Either.Left -> tailRecM(eval.value, f)
          is Either.Right -> now(eval.value)
        }
      }

    /**
     * Creates an Eval instance from an already constructed value but still defers evaluation when chaining expressions with `map` and `flatMap`
     *
     * @param a is an already computed value of type [A]
     *
     * ```kotlin:ank:playground
     * import arrow.core.*
     *
     * fun main() {
     * //sampleStart
     *   val eager = Eval.now(1).map { it + 1 }
     *   println(eager.value())
     * //sampleEnd
     * }
     * ```
     *
     * It will return 2.
     */
    fun <A> now(a: A): Eval<A> =
      Now(a)

    /**
     * Creates an Eval instance from a function deferring it's evaluation until `.value()` is invoked memoizing the computed value.
     *
     * @param f is a function or computation that will be called only once when `.value()` is invoked for the first time.
     *
     * ```kotlin:ank:playground
     * import arrow.core.*
     *
     * fun main() {
     * //sampleStart
     *   val lazyEvaled = Eval.later { "expensive computation" }
     *   println(lazyEvaled.value())
     * //sampleEnd
     * }
     * ```
     *
     * "expensive computation" is only computed once since the results are memoized and multiple calls to `value()` will just return the cached value.
     */
    inline fun <A> later(crossinline f: () -> A): Later<A> =
      Later { f() }

    /**
     * Creates an Eval instance from a function deferring it's evaluation until `.value()` is invoked recomputing each time `.value()` is invoked.
     *
     * @param f is a function or computation that will be called every time `.value()` is invoked.
     *
     * ```kotlin:ank:playground
     * import arrow.core.*
     *
     * fun main() {
     * //sampleStart
     *   val alwaysEvaled = Eval.always { "expensive computation" }
     *   println(alwaysEvaled.value())
     * //sampleEnd
     * }
     * ```
     *
     * "expensive computation" is computed every time `value()` is invoked.
     */
    inline fun <A> always(crossinline f: () -> A) =
      Always { f() }

    inline fun <A> defer(crossinline f: () -> Eval<A>): Eval<A> =
      Defer { f() }

    fun raise(t: Throwable): Eval<Nothing> =
      defer { throw t }

    @PublishedApi
    internal val unit: Eval<Unit> = Now(Unit)

    /**
     * Collapse the call stack for eager evaluations.
     */
    private tailrec fun <A> collapse(fa: Eval<A>): Eval<A> =
      when (fa) {
        is Defer -> collapse(fa.thunk())
        is FlatMap ->
          object : FlatMap<A>() {
            override fun <S> start(): Eval<S> = fa.start()
            override fun <S> run(s: S): Eval<A> = collapse1(fa.run(s))
          }
        else -> fa
      }

    // Enforce tailrec call to collapse inside compute loop
    private fun <A> collapse1(fa: Eval<A>): Eval<A> = collapse(fa)

    @Suppress("UNCHECKED_CAST")
    private fun <A> evaluate(e: Eval<A>): A = run {
      var curr: Eval<Any?> = e
      val fs: MutableList<(Any?) -> Eval<Any?>> = mutableListOf()

      fun addToMemo(m: Memoize<Any?>): (Any?) -> Eval<Any?> = {
        m.result = Some(it)
        now(it)
      }

      loop@ while (true) {
        when (curr) {
          is FlatMap -> {
            val currComp = curr as FlatMap<A>
            currComp.start<A>().let { cc ->
              when (cc) {
                is FlatMap -> {
                  curr = cc.start<A>()
                  fs.add(0, currComp::run)
                  fs.add(0, cc::run)
                }
                is Memoize -> {
                  cc.result.fold(
                    {
                      curr = cc.eval
                      fs.add(0, currComp::run)
                      fs.add(0, addToMemo(cc as Memoize<Any?>))
                    },
                    {
                      curr = Now(it)
                      fs.add(0, currComp::run)
                    }
                  )
                }
                else -> {
                  curr = currComp.run(cc.value())
                }
              }
            }
          }
          is Memoize -> {
            val currComp = curr as Memoize<Any?>
            val eval = currComp.eval
            currComp.result.fold(
              {
                curr = eval
                fs.add(0, addToMemo(currComp))
              },
              {
                if (fs.isNotEmpty()) {
                  curr = fs[0](it)
                  fs.removeAt(0)
                }
              }
            )
          }
          else ->
            if (fs.isNotEmpty()) {
              curr = fs[0](curr.value())
              fs.removeAt(0)
            } else {
              break@loop
            }
        }
      }

      return curr.value() as A
    }
<<<<<<< HEAD

    fun <A, B, C> mapN(
      a: Eval<A>,
      b: Eval<B>,
      map: (A, B) -> C
    ): Eval<C> =
      mapN(a, b, unit, unit, unit, unit, unit, unit, unit) { aa, bb, _, _, _, _, _, _, _ -> map(aa, bb) }

    fun <A, B, C, D> mapN(
      a: Eval<A>,
      b: Eval<B>,
      c: Eval<C>,
      map: (A, B, C) -> D
    ): Eval<D> =
      mapN(a, b, c, unit, unit, unit, unit, unit, unit, unit) { aa, bb, cc, _, _, _, _, _, _, _ -> map(aa, bb, cc) }

    fun <A, B, C, D, E> mapN(
      a: Eval<A>,
      b: Eval<B>,
      c: Eval<C>,
      d: Eval<D>,
      map: (A, B, C, D) -> E
    ): Eval<E> =
      mapN(a, b, c, d, unit, unit, unit, unit, unit, unit) { aa, bb, cc, dd, _, _, _, _, _, _ -> map(aa, bb, cc, dd) }

    fun <A, B, C, D, E, F> mapN(
      a: Eval<A>,
      b: Eval<B>,
      c: Eval<C>,
      d: Eval<D>,
      e: Eval<E>,
      map: (A, B, C, D, E) -> F
    ): Eval<F> =
      mapN(a, b, c, d, e, unit, unit, unit, unit, unit) { aa, bb, cc, dd, ee, _, _, _, _, _ -> map(aa, bb, cc, dd, ee) }

    fun <A, B, C, D, E, F, G> mapN(
      a: Eval<A>,
      b: Eval<B>,
      c: Eval<C>,
      d: Eval<D>,
      e: Eval<E>,
      f: Eval<F>,
      map: (A, B, C, D, E, F) -> G
    ): Eval<G> =
      mapN(a, b, c, d, e, f, unit, unit, unit, unit) { aa, bb, cc, dd, ee, ff, _, _, _, _ -> map(aa, bb, cc, dd, ee, ff) }

    fun <A, B, C, D, E, F, G, H> mapN(
      a: Eval<A>,
      b: Eval<B>,
      c: Eval<C>,
      d: Eval<D>,
      e: Eval<E>,
      f: Eval<F>,
      g: Eval<G>,
      map: (A, B, C, D, E, F, G) -> H
    ): Eval<H> =
      mapN(a, b, c, d, e, f, g, unit, unit, unit) { aa, bb, cc, dd, ee, ff, gg, _, _, _ -> map(aa, bb, cc, dd, ee, ff, gg) }

    fun <A, B, C, D, E, F, G, H, I> mapN(
      a: Eval<A>,
      b: Eval<B>,
      c: Eval<C>,
      d: Eval<D>,
      e: Eval<E>,
      f: Eval<F>,
      g: Eval<G>,
      h: Eval<H>,
      map: (A, B, C, D, E, F, G, H) -> I
    ): Eval<I> =
      mapN(a, b, c, d, e, f, g, h, unit, unit) { aa, bb, cc, dd, ee, ff, gg, hh, _, _ -> map(aa, bb, cc, dd, ee, ff, gg, hh) }

    fun <A, B, C, D, E, F, G, H, I, J> mapN(
      a: Eval<A>,
      b: Eval<B>,
      c: Eval<C>,
      d: Eval<D>,
      e: Eval<E>,
      f: Eval<F>,
      g: Eval<G>,
      h: Eval<H>,
      i: Eval<I>,
      map: (A, B, C, D, E, F, G, H, I) -> J
    ): Eval<J> =
      mapN(a, b, c, d, e, f, g, h, i, unit) { aa, bb, cc, dd, ee, ff, gg, hh, ii, _ -> map(aa, bb, cc, dd, ee, ff, gg, hh, ii) }

    fun <A, B, C, D, E, F, G, H, I, J, K> mapN(
      a: Eval<A>,
      b: Eval<B>,
      c: Eval<C>,
      d: Eval<D>,
      e: Eval<E>,
      f: Eval<F>,
      g: Eval<G>,
      h: Eval<H>,
      i: Eval<I>,
      j: Eval<J>,
      map: (A, B, C, D, E, F, G, H, I, J) -> K
    ): Eval<K> =
      a.flatMap { aa ->
        b.flatMap { bb ->
          c.flatMap { cc ->
            d.flatMap { dd ->
              e.flatMap { ee ->
                f.flatMap { ff ->
                  g.flatMap { gg ->
                    h.flatMap { hh ->
                      i.flatMap { ii ->
                        j.map { jj ->
                          map(aa, bb, cc, dd, ee, ff, gg, hh, ii, jj)
                        }
                      }
                    }
                  }
                }
              }
            }
          }
        }
      }
=======
>>>>>>> d2ee28a9
  }

  abstract fun value(): A

  abstract fun memoize(): Eval<A>

  inline fun <B> map(crossinline f: (A) -> B): Eval<B> =
    flatMap { a -> Now(f(a)) }

  fun <B> ap(ff: Eval<(A) -> B>): Eval<B> =
    ff.flatMap { f -> map(f) }

  @Suppress("PARAMETER_NAME_CHANGED_ON_OVERRIDE", "UNCHECKED_CAST")
  fun <B> flatMap(f: (A) -> Eval<B>): Eval<B> =
    when (this) {
      is FlatMap<A> -> object : FlatMap<B>() {
        override fun <S> start(): Eval<S> = (this@Eval).start()

        @IgnoreJRERequirement
        override fun <S> run(s: S): Eval<B> =
          object : FlatMap<B>() {
            override fun <S1> start(): Eval<S1> = (this@Eval).run(s) as Eval<S1>
            override fun <S1> run(s1: S1): Eval<B> = f(s1 as A)
          }
      }
      is Defer<A> -> object : FlatMap<B>() {
        override fun <S> start(): Eval<S> = this@Eval.thunk() as Eval<S>
        override fun <S> run(s: S): Eval<B> = f(s as A)
      }
      else -> object : FlatMap<B>() {
        override fun <S> start(): Eval<S> = this@Eval as Eval<S>
        override fun <S> run(s: S): Eval<B> = f(s as A)
      }
    }

  inline fun <B> coflatMap(crossinline f: (Eval<A>) -> B): Eval<B> =
    Later { f(this) }

  /**
   * Construct an eager Eval<A> instance. In some sense it is equivalent to using a val.
   *
   * This type should be used when an A value is already in hand, or when the computation to produce an A value is
   * pure and very fast.
   */
  data class Now<out A>(val value: A) : Eval<A>() {
    override fun value(): A = value
    override fun memoize(): Eval<A> = this

    override fun toString(): String =
      "Eval.Now($value)"
  }

  /**
   * Construct a lazy Eval<A> instance.
   *
   * This type should be used for most "lazy" values. In some sense it is equivalent to using a lazy val.
   *
   * When caching is not required or desired (e.g. if the value produced may be large) prefer Always. When there
   * is no computation necessary, prefer Now.
   *
   * Once Later has been evaluated, the closure (and any values captured by the closure) will not be retained, and
   * will be available for garbage collection.
   */
  data class Later<out A>(private val f: () -> A) : Eval<A>() {
    val value: A by lazy(f)

    override fun value(): A = value
    override fun memoize(): Eval<A> = this

    override fun toString(): String =
      "Eval.Later(f)"
  }

  /**
   * Construct a lazy Eval<A> instance.
   *
   * This type can be used for "lazy" values. In some sense it is equivalent to using a Function0 value.
   *
   * This type will evaluate the computation every time the value is required. It should be avoided except when
   * laziness is required and caching must be avoided. Generally, prefer Later.
   */
  data class Always<out A>(private val f: () -> A) : Eval<A>() {
    override fun value(): A = f()
    override fun memoize(): Eval<A> = Later(f)

    override fun toString(): String =
      "Eval.Always(f)"
  }

  /**
   * Defer is a type of Eval<A> that is used to defer computations which produce Eval<A>.
   *
   * Users should not instantiate Defer instances themselves. Instead, they will be automatically created when needed.
   */
  data class Defer<out A>(val thunk: () -> Eval<A>) : Eval<A>() {
    override fun memoize(): Eval<A> = Memoize(this)
    override fun value(): A = collapse(this).value()

    override fun toString(): String =
      "Eval.Defer(thunk)"
  }

  /**
   * FlatMap is a type of Eval<A> that is used to chain computations involving .map and .flatMap. Along with
   * Eval#flatMap. It implements the trampoline that guarantees stack-safety.
   *
   * Users should not instantiate FlatMap instances themselves. Instead, they will be automatically created when
   * needed.
   *
   * Unlike a traditional trampoline, the internal workings of the trampoline are not exposed. This allows a slightly
   * more efficient implementation of the .value method.
   */
  abstract class FlatMap<out A> : Eval<A>() {
    abstract fun <S> start(): Eval<S>
    abstract fun <S> run(s: S): Eval<A>
    override fun memoize(): Eval<A> = Memoize(this)
    override fun value(): A = evaluate(this)

    override fun toString(): String =
      "Eval.FlatMap(..)"
  }

  /**
   * Memoize is a type of Eval<A> that is used to memoize an eval value. Unlike Later, Memoize exposes its cache,
   * allowing Eval's internal trampoline to compute it when needed.
   *
   * Users should not instantiate Memoize instances themselves. Instead, they will be automatically created when
   * needed.
   */
  internal data class Memoize<A>(val eval: Eval<A>) : Eval<A>() {
    var result: Option<A> = None
    override fun memoize() = this
    override fun value(): A = result.getOrElse {
      evaluate(eval).also { result = Some(it) }
    }

    override fun toString(): String =
      "Eval.Memoize($eval)"
  }

  override fun toString(): String =
    "Eval(...)"
}

fun <A, B> Iterator<A>.iterateRight(lb: Eval<B>, f: (A, Eval<B>) -> Eval<B>): Eval<B> {
  fun loop(): Eval<B> =
    Eval.defer { if (this.hasNext()) f(this.next(), loop()) else lb }
  return loop()
}

fun <A, B, Z> Eval<A>.zip(b: Eval<B>, map: (A, B) -> Z): Eval<Z> =
  flatMap { a: A -> b.map { bb: B -> map(a, bb) } }

fun <A, B> Eval<A>.zip(b: Eval<B>): Eval<Pair<A, B>> =
  flatMap { a: A -> b.map { bb: B -> Pair(a, bb) } }

fun <A, B, C, D> Eval<A>.zip(
  b: Eval<B>,
  c: Eval<C>,
  map: (A, B, C) -> D
): Eval<D> =
  zip(b, c, Eval.Unit, Eval.Unit, Eval.Unit, Eval.Unit, Eval.Unit, Eval.Unit, Eval.Unit) { aa, bb, cc, _, _, _, _, _, _, _ -> map(aa, bb, cc) }

fun <A, B, C, D, E> Eval<A>.zip(
  b: Eval<B>,
  c: Eval<C>,
  d: Eval<D>,
  map: (A, B, C, D) -> E
): Eval<E> =
  zip(b, c, d, Eval.Unit, Eval.Unit, Eval.Unit, Eval.Unit, Eval.Unit, Eval.Unit) { aa, bb, cc, dd, _, _, _, _, _, _ -> map(aa, bb, cc, dd) }

fun <A, B, C, D, E, F> Eval<A>.zip(
  b: Eval<B>,
  c: Eval<C>,
  d: Eval<D>,
  e: Eval<E>,
  map: (A, B, C, D, E) -> F
): Eval<F> =
  zip(b, c, d, e, Eval.Unit, Eval.Unit, Eval.Unit, Eval.Unit, Eval.Unit) { aa, bb, cc, dd, ee, _, _, _, _, _ -> map(aa, bb, cc, dd, ee) }

fun <A, B, C, D, E, F, G> Eval<A>.zip(
  b: Eval<B>,
  c: Eval<C>,
  d: Eval<D>,
  e: Eval<E>,
  f: Eval<F>,
  map: (A, B, C, D, E, F) -> G
): Eval<G> =
  zip(b, c, d, e, f, Eval.Unit, Eval.Unit, Eval.Unit, Eval.Unit) { aa, bb, cc, dd, ee, ff, _, _, _, _ -> map(aa, bb, cc, dd, ee, ff) }

fun <A, B, C, D, E, F, G, H> Eval<A>.zip(
  b: Eval<B>,
  c: Eval<C>,
  d: Eval<D>,
  e: Eval<E>,
  f: Eval<F>,
  g: Eval<G>,
  map: (A, B, C, D, E, F, G) -> H
): Eval<H> =
  zip(b, c, d, e, f, g, Eval.Unit, Eval.Unit, Eval.Unit) { aa, bb, cc, dd, ee, ff, gg, _, _, _ -> map(aa, bb, cc, dd, ee, ff, gg) }

fun <A, B, C, D, E, F, G, H, I> Eval<A>.zip(
  b: Eval<B>,
  c: Eval<C>,
  d: Eval<D>,
  e: Eval<E>,
  f: Eval<F>,
  g: Eval<G>,
  h: Eval<H>,
  map: (A, B, C, D, E, F, G, H) -> I
): Eval<I> =
  zip(b, c, d, e, f, g, h, Eval.Unit, Eval.Unit) { aa, bb, cc, dd, ee, ff, gg, hh, _, _ -> map(aa, bb, cc, dd, ee, ff, gg, hh) }

fun <A, B, C, D, E, F, G, H, I, J> Eval<A>.zip(
  b: Eval<B>,
  c: Eval<C>,
  d: Eval<D>,
  e: Eval<E>,
  f: Eval<F>,
  g: Eval<G>,
  h: Eval<H>,
  i: Eval<I>,
  map: (A, B, C, D, E, F, G, H, I) -> J
): Eval<J> =
  zip(b, c, d, e, f, g, h, i, Eval.Unit) { aa, bb, cc, dd, ee, ff, gg, hh, ii, _ -> map(aa, bb, cc, dd, ee, ff, gg, hh, ii) }

fun <A, B, C, D, E, F, G, H, I, J, K> Eval<A>.zip(
  b: Eval<B>,
  c: Eval<C>,
  d: Eval<D>,
  e: Eval<E>,
  f: Eval<F>,
  g: Eval<G>,
  h: Eval<H>,
  i: Eval<I>,
  j: Eval<J>,
  map: (A, B, C, D, E, F, G, H, I, J) -> K
): Eval<K> =
  flatMap { aa ->
    b.flatMap { bb ->
      c.flatMap { cc ->
        d.flatMap { dd ->
          e.flatMap { ee ->
            f.flatMap { ff ->
              g.flatMap { gg ->
                h.flatMap { hh ->
                  i.flatMap { ii ->
                    j.map { jj ->
                      map(aa, bb, cc, dd, ee, ff, gg, hh, ii, jj)
                    }
                  }
                }
              }
            }
          }
        }
      }
    }
  }

fun <A, B, Z> Eval<A>.zipEval(fb: Eval<Eval<B>>, f: (A, B) -> Z): Eval<Eval<Z>> =
  fb.map { zip(it, f) }

fun <A> Eval<A>.replicate(n: Int): Eval<List<A>> =
<<<<<<< HEAD
  if (n <= 0) Eval.now(emptyList())
  else Eval.mapN(this, replicate(n - 1)) { a: A, xs: List<A> -> listOf(a) + xs }

fun <A> Eval<A>.replicate(n: Int, MA: Monoid<A>): Eval<A> = MA.run {
  if (n <= 0) Eval.now(MA.empty())
  else Eval.mapN(this@replicate, replicate(n - 1, MA)) { a: A, xs: A -> MA.run { a + xs } }
=======
  if (n <= 0) Eval.just(emptyList())
  else this.zip(replicate(n - 1)) { a: A, xs: List<A> -> listOf(a) + xs }

fun <A> Eval<A>.replicate(n: Int, MA: Monoid<A>): Eval<A> = MA.run {
  if (n <= 0) Eval.just(MA.empty())
  else this@replicate.zip(replicate(n - 1, MA)) { a: A, xs: A -> MA.run { a + xs } }
>>>>>>> d2ee28a9
}

fun <A, B> Eval<A>.apEval(ff: Eval<Eval<(A) -> B>>): Eval<Eval<B>> = ff.map { this.ap(it) }

fun <A, B> Eval<A>.apTap(fb: Eval<B>): Eval<A> =
  flatTap { fb }

fun <A, B> Eval<A>.flatTap(f: (A) -> Eval<B>): Eval<A> =
  flatMap { a -> f(a).map { a } }<|MERGE_RESOLUTION|>--- conflicted
+++ resolved
@@ -224,128 +224,6 @@
 
       return curr.value() as A
     }
-<<<<<<< HEAD
-
-    fun <A, B, C> mapN(
-      a: Eval<A>,
-      b: Eval<B>,
-      map: (A, B) -> C
-    ): Eval<C> =
-      mapN(a, b, unit, unit, unit, unit, unit, unit, unit) { aa, bb, _, _, _, _, _, _, _ -> map(aa, bb) }
-
-    fun <A, B, C, D> mapN(
-      a: Eval<A>,
-      b: Eval<B>,
-      c: Eval<C>,
-      map: (A, B, C) -> D
-    ): Eval<D> =
-      mapN(a, b, c, unit, unit, unit, unit, unit, unit, unit) { aa, bb, cc, _, _, _, _, _, _, _ -> map(aa, bb, cc) }
-
-    fun <A, B, C, D, E> mapN(
-      a: Eval<A>,
-      b: Eval<B>,
-      c: Eval<C>,
-      d: Eval<D>,
-      map: (A, B, C, D) -> E
-    ): Eval<E> =
-      mapN(a, b, c, d, unit, unit, unit, unit, unit, unit) { aa, bb, cc, dd, _, _, _, _, _, _ -> map(aa, bb, cc, dd) }
-
-    fun <A, B, C, D, E, F> mapN(
-      a: Eval<A>,
-      b: Eval<B>,
-      c: Eval<C>,
-      d: Eval<D>,
-      e: Eval<E>,
-      map: (A, B, C, D, E) -> F
-    ): Eval<F> =
-      mapN(a, b, c, d, e, unit, unit, unit, unit, unit) { aa, bb, cc, dd, ee, _, _, _, _, _ -> map(aa, bb, cc, dd, ee) }
-
-    fun <A, B, C, D, E, F, G> mapN(
-      a: Eval<A>,
-      b: Eval<B>,
-      c: Eval<C>,
-      d: Eval<D>,
-      e: Eval<E>,
-      f: Eval<F>,
-      map: (A, B, C, D, E, F) -> G
-    ): Eval<G> =
-      mapN(a, b, c, d, e, f, unit, unit, unit, unit) { aa, bb, cc, dd, ee, ff, _, _, _, _ -> map(aa, bb, cc, dd, ee, ff) }
-
-    fun <A, B, C, D, E, F, G, H> mapN(
-      a: Eval<A>,
-      b: Eval<B>,
-      c: Eval<C>,
-      d: Eval<D>,
-      e: Eval<E>,
-      f: Eval<F>,
-      g: Eval<G>,
-      map: (A, B, C, D, E, F, G) -> H
-    ): Eval<H> =
-      mapN(a, b, c, d, e, f, g, unit, unit, unit) { aa, bb, cc, dd, ee, ff, gg, _, _, _ -> map(aa, bb, cc, dd, ee, ff, gg) }
-
-    fun <A, B, C, D, E, F, G, H, I> mapN(
-      a: Eval<A>,
-      b: Eval<B>,
-      c: Eval<C>,
-      d: Eval<D>,
-      e: Eval<E>,
-      f: Eval<F>,
-      g: Eval<G>,
-      h: Eval<H>,
-      map: (A, B, C, D, E, F, G, H) -> I
-    ): Eval<I> =
-      mapN(a, b, c, d, e, f, g, h, unit, unit) { aa, bb, cc, dd, ee, ff, gg, hh, _, _ -> map(aa, bb, cc, dd, ee, ff, gg, hh) }
-
-    fun <A, B, C, D, E, F, G, H, I, J> mapN(
-      a: Eval<A>,
-      b: Eval<B>,
-      c: Eval<C>,
-      d: Eval<D>,
-      e: Eval<E>,
-      f: Eval<F>,
-      g: Eval<G>,
-      h: Eval<H>,
-      i: Eval<I>,
-      map: (A, B, C, D, E, F, G, H, I) -> J
-    ): Eval<J> =
-      mapN(a, b, c, d, e, f, g, h, i, unit) { aa, bb, cc, dd, ee, ff, gg, hh, ii, _ -> map(aa, bb, cc, dd, ee, ff, gg, hh, ii) }
-
-    fun <A, B, C, D, E, F, G, H, I, J, K> mapN(
-      a: Eval<A>,
-      b: Eval<B>,
-      c: Eval<C>,
-      d: Eval<D>,
-      e: Eval<E>,
-      f: Eval<F>,
-      g: Eval<G>,
-      h: Eval<H>,
-      i: Eval<I>,
-      j: Eval<J>,
-      map: (A, B, C, D, E, F, G, H, I, J) -> K
-    ): Eval<K> =
-      a.flatMap { aa ->
-        b.flatMap { bb ->
-          c.flatMap { cc ->
-            d.flatMap { dd ->
-              e.flatMap { ee ->
-                f.flatMap { ff ->
-                  g.flatMap { gg ->
-                    h.flatMap { hh ->
-                      i.flatMap { ii ->
-                        j.map { jj ->
-                          map(aa, bb, cc, dd, ee, ff, gg, hh, ii, jj)
-                        }
-                      }
-                    }
-                  }
-                }
-              }
-            }
-          }
-        }
-      }
-=======
->>>>>>> d2ee28a9
   }
 
   abstract fun value(): A
@@ -507,7 +385,7 @@
   c: Eval<C>,
   map: (A, B, C) -> D
 ): Eval<D> =
-  zip(b, c, Eval.Unit, Eval.Unit, Eval.Unit, Eval.Unit, Eval.Unit, Eval.Unit, Eval.Unit) { aa, bb, cc, _, _, _, _, _, _, _ -> map(aa, bb, cc) }
+  zip(b, c, Eval.unit, Eval.unit, Eval.unit, Eval.unit, Eval.unit, Eval.unit, Eval.unit) { aa, bb, cc, _, _, _, _, _, _, _ -> map(aa, bb, cc) }
 
 fun <A, B, C, D, E> Eval<A>.zip(
   b: Eval<B>,
@@ -515,7 +393,7 @@
   d: Eval<D>,
   map: (A, B, C, D) -> E
 ): Eval<E> =
-  zip(b, c, d, Eval.Unit, Eval.Unit, Eval.Unit, Eval.Unit, Eval.Unit, Eval.Unit) { aa, bb, cc, dd, _, _, _, _, _, _ -> map(aa, bb, cc, dd) }
+  zip(b, c, d, Eval.unit, Eval.unit, Eval.unit, Eval.unit, Eval.unit, Eval.unit) { aa, bb, cc, dd, _, _, _, _, _, _ -> map(aa, bb, cc, dd) }
 
 fun <A, B, C, D, E, F> Eval<A>.zip(
   b: Eval<B>,
@@ -524,7 +402,7 @@
   e: Eval<E>,
   map: (A, B, C, D, E) -> F
 ): Eval<F> =
-  zip(b, c, d, e, Eval.Unit, Eval.Unit, Eval.Unit, Eval.Unit, Eval.Unit) { aa, bb, cc, dd, ee, _, _, _, _, _ -> map(aa, bb, cc, dd, ee) }
+  zip(b, c, d, e, Eval.unit, Eval.unit, Eval.unit, Eval.unit, Eval.unit) { aa, bb, cc, dd, ee, _, _, _, _, _ -> map(aa, bb, cc, dd, ee) }
 
 fun <A, B, C, D, E, F, G> Eval<A>.zip(
   b: Eval<B>,
@@ -534,7 +412,7 @@
   f: Eval<F>,
   map: (A, B, C, D, E, F) -> G
 ): Eval<G> =
-  zip(b, c, d, e, f, Eval.Unit, Eval.Unit, Eval.Unit, Eval.Unit) { aa, bb, cc, dd, ee, ff, _, _, _, _ -> map(aa, bb, cc, dd, ee, ff) }
+  zip(b, c, d, e, f, Eval.unit, Eval.unit, Eval.unit, Eval.unit) { aa, bb, cc, dd, ee, ff, _, _, _, _ -> map(aa, bb, cc, dd, ee, ff) }
 
 fun <A, B, C, D, E, F, G, H> Eval<A>.zip(
   b: Eval<B>,
@@ -545,7 +423,7 @@
   g: Eval<G>,
   map: (A, B, C, D, E, F, G) -> H
 ): Eval<H> =
-  zip(b, c, d, e, f, g, Eval.Unit, Eval.Unit, Eval.Unit) { aa, bb, cc, dd, ee, ff, gg, _, _, _ -> map(aa, bb, cc, dd, ee, ff, gg) }
+  zip(b, c, d, e, f, g, Eval.unit, Eval.unit, Eval.unit) { aa, bb, cc, dd, ee, ff, gg, _, _, _ -> map(aa, bb, cc, dd, ee, ff, gg) }
 
 fun <A, B, C, D, E, F, G, H, I> Eval<A>.zip(
   b: Eval<B>,
@@ -557,7 +435,7 @@
   h: Eval<H>,
   map: (A, B, C, D, E, F, G, H) -> I
 ): Eval<I> =
-  zip(b, c, d, e, f, g, h, Eval.Unit, Eval.Unit) { aa, bb, cc, dd, ee, ff, gg, hh, _, _ -> map(aa, bb, cc, dd, ee, ff, gg, hh) }
+  zip(b, c, d, e, f, g, h, Eval.unit, Eval.unit) { aa, bb, cc, dd, ee, ff, gg, hh, _, _ -> map(aa, bb, cc, dd, ee, ff, gg, hh) }
 
 fun <A, B, C, D, E, F, G, H, I, J> Eval<A>.zip(
   b: Eval<B>,
@@ -570,7 +448,7 @@
   i: Eval<I>,
   map: (A, B, C, D, E, F, G, H, I) -> J
 ): Eval<J> =
-  zip(b, c, d, e, f, g, h, i, Eval.Unit) { aa, bb, cc, dd, ee, ff, gg, hh, ii, _ -> map(aa, bb, cc, dd, ee, ff, gg, hh, ii) }
+  zip(b, c, d, e, f, g, h, i, Eval.unit) { aa, bb, cc, dd, ee, ff, gg, hh, ii, _ -> map(aa, bb, cc, dd, ee, ff, gg, hh, ii) }
 
 fun <A, B, C, D, E, F, G, H, I, J, K> Eval<A>.zip(
   b: Eval<B>,
@@ -610,21 +488,12 @@
   fb.map { zip(it, f) }
 
 fun <A> Eval<A>.replicate(n: Int): Eval<List<A>> =
-<<<<<<< HEAD
   if (n <= 0) Eval.now(emptyList())
-  else Eval.mapN(this, replicate(n - 1)) { a: A, xs: List<A> -> listOf(a) + xs }
+  else this.zip(replicate(n - 1)) { a: A, xs: List<A> -> listOf(a) + xs }
 
 fun <A> Eval<A>.replicate(n: Int, MA: Monoid<A>): Eval<A> = MA.run {
   if (n <= 0) Eval.now(MA.empty())
-  else Eval.mapN(this@replicate, replicate(n - 1, MA)) { a: A, xs: A -> MA.run { a + xs } }
-=======
-  if (n <= 0) Eval.just(emptyList())
-  else this.zip(replicate(n - 1)) { a: A, xs: List<A> -> listOf(a) + xs }
-
-fun <A> Eval<A>.replicate(n: Int, MA: Monoid<A>): Eval<A> = MA.run {
-  if (n <= 0) Eval.just(MA.empty())
   else this@replicate.zip(replicate(n - 1, MA)) { a: A, xs: A -> MA.run { a + xs } }
->>>>>>> d2ee28a9
 }
 
 fun <A, B> Eval<A>.apEval(ff: Eval<Eval<(A) -> B>>): Eval<Eval<B>> = ff.map { this.ap(it) }
