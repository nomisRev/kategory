package arrow.core

import arrow.core.Either.Right
import arrow.typeclasses.Monoid
import arrow.typeclasses.Semigroup

/**
 *
 *
 * If you have worked with Java at all in the past, it is very likely that you have come across a `NullPointerException` at some time (other languages will throw similarly named errors in such a case). Usually this happens because some method returns `null` when you weren't expecting it and, thus, isn't dealing with that possibility in your client code. A value of `null` is often abused to represent an absent optional value.
 * Kotlin tries to solve the problem by getting rid of `null` values altogether, and providing its own special syntax [Null-safety machinery based on `?`](https://kotlinlang.org/docs/reference/null-safety.html).
 *
 * Arrow models the absence of values through the `Option` datatype similar to how Scala, Haskell, and other FP languages handle optional values.
 *
 * `Option<A>` is a container for an optional value of type `A`. If the value of type `A` is present, the `Option<A>` is an instance of `Some<A>`, containing the present value of type `A`. If the value is absent, the `Option<A>` is the object `None`.
 *
 * ```kotlin:ank:playground
 * import arrow.core.Option
 * import arrow.core.Some
 * import arrow.core.none
 *
 * //sampleStart
 * val someValue: Option<String> = Some("I am wrapped in something")
 * val emptyValue: Option<String> = none()
 * //sampleEnd
 * fun main() {
 *  println("value = $someValue")
 *  println("emptyValue = $emptyValue")
 * }
 * ```
 *
 * Let's write a function that may or may not give us a string, thus returning `Option<String>`:
 *
 * ```kotlin:ank
 * import arrow.core.None
 * import arrow.core.Option
 * import arrow.core.Some
 *
 * //sampleStart
 * fun maybeItWillReturnSomething(flag: Boolean): Option<String> =
 *  if (flag) Some("Found value") else None
 * //sampleEnd
 * ```
 *
 * Using `getOrElse`, we can provide a default value `"No value"` when the optional argument `None` does not exist:
 *
 * ```kotlin:ank:playground
 * import arrow.core.None
 * import arrow.core.Option
 * import arrow.core.Some
 * import arrow.core.getOrElse
 *
 * fun maybeItWillReturnSomething(flag: Boolean): Option<String> =
 *  if (flag) Some("Found value") else None
 *
 * val value1 =
 * //sampleStart
 *  maybeItWillReturnSomething(true)
 *     .getOrElse { "No value" }
 * //sampleEnd
 * fun main() {
 *  println(value1)
 * }
 * ```
 *
 * ```kotlin:ank:playground
 * import arrow.core.None
 * import arrow.core.Option
 * import arrow.core.Some
 * import arrow.core.getOrElse
 *
 * fun maybeItWillReturnSomething(flag: Boolean): Option<String> =
 *  if (flag) Some("Found value") else None
 *
 * val value2 =
 * //sampleStart
 *  maybeItWillReturnSomething(false)
 *   .getOrElse { "No value" }
 * //sampleEnd
 * fun main() {
 *  println(value2)
 * }
 * ```
 *
 * Checking whether option has value:
 *
 * ```kotlin:ank:playground
 * import arrow.core.None
 * import arrow.core.Option
 * import arrow.core.Some
 *
 * fun maybeItWillReturnSomething(flag: Boolean): Option<String> =
 *  if (flag) Some("Found value") else None
 *
 *  //sampleStart
 * val valueSome = maybeItWillReturnSomething(true) is None
 * val valueNone = maybeItWillReturnSomething(false) is None
 * //sampleEnd
 * fun main() {
 *  println("valueSome = $valueSome")
 *  println("valueNone = $valueNone")
 * }
 * ```
 * Creating a `Option<T>` of a `T?`. Useful for working with values that can be nullable:
 *
 * ```kotlin:ank:playground
 * import arrow.core.Option
 *
 * //sampleStart
 * val myString: String? = "Nullable string"
 * val option: Option<String> = Option.fromNullable(myString)
 * //sampleEnd
 * fun main () {
 *  println("option = $option")
 * }
 * ```
 *
 * Option can also be used with when statements:
 *
 * ```kotlin:ank:playground
 * import arrow.core.None
 * import arrow.core.Option
 * import arrow.core.Some
 *
 * //sampleStart
 * val someValue: Option<Double> = Some(20.0)
 * val value = when(someValue) {
 *  is Some -> someValue.value
 *  is None -> 0.0
 * }
 * //sampleEnd
 * fun main () {
 *  println("value = $value")
 * }
 * ```
 *
 * ```kotlin:ank:playground
 * import arrow.core.None
 * import arrow.core.Option
 * import arrow.core.Some
 *
 * //sampleStart
 * val noValue: Option<Double> = None
 * val value = when(noValue) {
 *  is Some -> noValue.value
 *  is None -> 0.0
 * }
 * //sampleEnd
 * fun main () {
 *  println("value = $value")
 * }
 * ```
 *
 * An alternative for pattern matching is folding. This is possible because an option could be looked at as a collection or foldable structure with either one or zero elements.
 *
 * One of these operations is `map`. This operation allows us to map the inner value to a different type while preserving the option:
 *
 * ```kotlin:ank:playground
 * import arrow.core.None
 * import arrow.core.Option
 * import arrow.core.Some
 *
 * //sampleStart
 * val number: Option<Int> = Some(3)
 * val noNumber: Option<Int> = None
 * val mappedResult1 = number.map { it * 1.5 }
 * val mappedResult2 = noNumber.map { it * 1.5 }
 * //sampleEnd
 * fun main () {
 *  println("number = $number")
 *  println("noNumber = $noNumber")
 *  println("mappedResult1 = $mappedResult1")
 *  println("mappedResult2 = $mappedResult2")
 * }
 * ```
 * Another operation is `fold`. This operation will extract the value from the option, or provide a default if the value is `None`
 *
 * ```kotlin:ank:playground
 * import arrow.core.Option
 * import arrow.core.Some
 *
 * val fold =
 * //sampleStart
 *  Some(3).fold({ 1 }, { it * 3 })
 * //sampleEnd
 * fun main () {
 *  println(fold)
 * }
 * ```
 *
 * ```kotlin:ank:playground
 * import arrow.core.Option
 * import arrow.core.none
 *
 * val fold =
 * //sampleStart
 *  none<Int>().fold({ 1 }, { it * 3 })
 * //sampleEnd
 * fun main () {
 *  println(fold)
 * }
 * ```
 *
 * Arrow also adds syntax to all datatypes so you can easily lift them into the context of `Option` where needed.
 *
 * ```kotlin:ank:playground
 * import arrow.core.some
 *
 * //sampleStart
 *  val some = 1.some()
 *  val none = none<String>()
 * //sampleEnd
 * fun main () {
 *  println("some = $some")
 *  println("none = $none")
 * }
 * ```
 *
 * ```kotlin:ank:playground
 * import arrow.core.toOption
 *
 * //sampleStart
 * val nullString: String? = null
 * val valueFromNull = nullString.toOption()
 *
 * val helloString: String? = "Hello"
 * val valueFromStr = helloString.toOption()
 * //sampleEnd
 * fun main () {
 *  println("valueFromNull = $valueFromNull")
 *  println("valueFromStr = $valueFromStr")
 * }
 * ```
 *
 * You can easily convert between `A?` and `Option<A>` by using the `toOption()` extension or `Option.fromNullable` constructor.
 *
 * ```kotlin:ank:playground
 * import arrow.core.firstOrNone
 * import arrow.core.toOption
 *
 * //sampleStart
 * val foxMap = mapOf(1 to "The", 2 to "Quick", 3 to "Brown", 4 to "Fox")
 *
 * val empty = foxMap.entries.firstOrNull { it.key == 5 }?.value.let { it?.toCharArray() }.toOption()
 * val filled = Option.fromNullable(foxMap.entries.firstOrNull { it.key == 5 }?.value.let { it?.toCharArray() })
 *
 * //sampleEnd
 * fun main() {
 *  println("empty = $empty")
 *  println("filled = $filled")
 * }
 * ```
 *
 * ### Transforming the inner contents
 *
 * ```kotlin:ank:playground
 * import arrow.core.Some
 *
 * fun main() {
 * val value =
 *  //sampleStart
 *    Some(1).map { it + 1 }
 *  //sampleEnd
 *  println(value)
 * }
 * ```
 *
 * ### Computing over independent values
 *
 * ```kotlin:ank:playground
 * import arrow.core.Some
 *
 *  val value =
 * //sampleStart
 *  Option.mapN(Some(1), Some("Hello"), Some(20.0), ::Triple)
 * //sampleEnd
 * fun main() {
 *  println(value)
 * }
 * ```
 *
 * ### Computing over dependent values ignoring absence
 *
 * ```kotlin:ank:playground
 * import arrow.core.computations.option
 * import arrow.core.Some
 * import arrow.core.Option
 *
 * suspend fun value(): Option<Int> =
 * //sampleStart
 *  option {
 *    val a = Some(1).bind()
 *    val b = Some(1 + a).bind()
 *    val c = Some(1 + b).bind()
 *    a + b + c
 * }
 * //sampleEnd
 * suspend fun main() {
 *  println(value())
 * }
 * ```
 *
 * ```kotlin:ank:playground
 * import arrow.core.computations.option
 * import arrow.core.Some
 * import arrow.core.none
 * import arrow.core.Option
 *
 * suspend fun value(): Option<Int> =
 * //sampleStart
 *  option {
 *    val x = none<Int>().bind()
 *    val y = Some(1 + x).bind()
 *    val z = Some(1 + y).bind()
 *    x + y + z
 *  }
 * //sampleEnd
 * suspend fun main() {
 *  println(value())
 * }
 * ```
 *
 * ## Credits
 *
 * Contents partially adapted from [Scala Exercises Option Tutorial](https://www.scala-exercises.org/std_lib/options)
 * Originally based on the Scala Koans.
 */
sealed class Option<out A> {

  companion object {

    tailrec fun <A, B> tailRecM(a: A, f: (A) -> Option<Either<A, B>>): Option<B> =
      when (val option = f(a)) {
        is Some -> {
          when (option.value) {
            is Either.Left -> tailRecM(option.value.value, f)
            is Either.Right -> Some(option.value.value)
          }
        }
        is None -> None
      }

    fun <A> fromNullable(a: A?): Option<A> = if (a != null) Some(a) else None

    operator fun <A> invoke(a: A): Option<A> = Some(a)

    inline fun <A> catch(recover: (Throwable) -> Unit, f: () -> A): Option<A> =
      try {
        Some(f())
      } catch (t: Throwable) {
        recover(t.nonFatalOrThrow())
        None
      }

<<<<<<< HEAD
=======
    @Deprecated(
      "empty is deprecated, and will be removed in 0.13.0. Please use None instead.",
      ReplaceWith(
        "None",
        "arrow.core.None"
      ),
      DeprecationLevel.WARNING
    )
    fun <A> empty(): Option<A> = None

    fun <A, B> lift(f: (A) -> B): (Option<A>) -> Option<B> =
      { it.map(f) }

>>>>>>> 1cd9a90a
    @PublishedApi
    internal val unit: Option<Unit> = Some(Unit)

    inline fun <A, B, C> mapN(
      a: Option<A>,
      b: Option<B>,
      map: (A, B) -> C
    ): Option<C> =
      mapN(a, b, unit, unit, unit, unit, unit, unit, unit, unit) { b, c, _, _, _, _, _, _, _, _ -> map(b, c) }

    inline fun <A, B, C, D> mapN(
      a: Option<A>,
      b: Option<B>,
      c: Option<C>,
      map: (A, B, C) -> D
    ): Option<D> =
      mapN(a, b, c, unit, unit, unit, unit, unit, unit, unit) { b, c, d, _, _, _, _, _, _, _ -> map(b, c, d) }

    inline fun <A, B, C, D, E> mapN(
      a: Option<A>,
      b: Option<B>,
      c: Option<C>,
      d: Option<D>,
      map: (A, B, C, D) -> E
    ): Option<E> =
      mapN(a, b, c, d, unit, unit, unit, unit, unit, unit) { a, b, c, d, _, _, _, _, _, _ -> map(a, b, c, d) }

    inline fun <A, B, C, D, E, F> mapN(
      a: Option<A>,
      b: Option<B>,
      c: Option<C>,
      d: Option<D>,
      e: Option<E>,
      map: (A, B, C, D, E) -> F
    ): Option<F> =
      mapN(a, b, c, d, e, unit, unit, unit, unit, unit) { a, b, c, d, e, f, _, _, _, _ -> map(a, b, c, d, e) }

    inline fun <A, B, C, D, E, F, G> mapN(
      a: Option<A>,
      b: Option<B>,
      c: Option<C>,
      d: Option<D>,
      e: Option<E>,
      f: Option<F>,
      map: (A, B, C, D, E, F) -> G
    ): Option<G> =
      mapN(a, b, c, d, e, f, unit, unit, unit, unit) { a, b, c, d, e, f, _, _, _, _ -> map(a, b, c, d, e, f) }

    inline fun <A, B, C, D, E, F, G, H, I> mapN(
      a: Option<A>,
      b: Option<B>,
      c: Option<C>,
      d: Option<D>,
      e: Option<E>,
      f: Option<F>,
      g: Option<G>,
      map: (A, B, C, D, E, F, G) -> H
    ): Option<H> =
      mapN(a, b, c, d, e, f, g, unit, unit, unit) { a, b, c, d, e, f, g, _, _, _ -> map(a, b, c, d, e, f, g) }

    inline fun <A, B, C, D, E, F, G, H, I> mapN(
      a: Option<A>,
      b: Option<B>,
      c: Option<C>,
      d: Option<D>,
      e: Option<E>,
      f: Option<F>,
      g: Option<G>,
      h: Option<H>,
      map: (A, B, C, D, E, F, G, H) -> I
    ): Option<I> =
      mapN(a, b, c, d, e, f, g, h, unit, unit) { a, b, c, d, e, f, g, h, _, _ -> map(a, b, c, d, e, f, g, h) }

    inline fun <A, B, C, D, E, F, G, H, I, J> mapN(
      a: Option<A>,
      b: Option<B>,
      c: Option<C>,
      d: Option<D>,
      e: Option<E>,
      f: Option<F>,
      g: Option<G>,
      h: Option<H>,
      i: Option<I>,
      map: (A, B, C, D, E, F, G, H, I) -> J
    ): Option<J> =
      mapN(a, b, c, d, e, f, g, h, i, unit) { a, b, c, d, e, f, g, h, i, _ -> map(a, b, c, d, e, f, g, h, i) }

    inline fun <A, B, C, D, E, F, G, H, I, J, K> mapN(
      a: Option<A>,
      b: Option<B>,
      c: Option<C>,
      d: Option<D>,
      e: Option<E>,
      f: Option<F>,
      g: Option<G>,
      h: Option<H>,
      i: Option<I>,
      j: Option<J>,
      map: (A, B, C, D, E, F, G, H, I, J) -> K
    ): Option<K> =
      if (a is Some && b is Some && c is Some && d is Some && e is Some && f is Some && g is Some && h is Some && i is Some && j is Some) {
        Some(map(a.value, b.value, c.value, d.value, e.value, f.value, g.value, h.value, i.value, j.value))
      } else {
        None
      }
  }

  /**
   * Returns true if the option is [None], false otherwise.
   * @note Used only for performance instead of fold.
   */
  abstract fun isEmpty(): Boolean

  fun isNotEmpty(): Boolean = !isEmpty()

  /**
   * alias for [isDefined]
   */
  fun nonEmpty(): Boolean = isDefined()

  /**
   * Returns true if the option is an instance of [Some], false otherwise.
   * @note Used only for performance instead of fold.
   */
  fun isDefined(): Boolean = !isEmpty()

  fun orNull(): A? = fold({ null }, ::identity)

  /**
   * Returns a [Some<$B>] containing the result of applying $f to this $option's
   * value if this $option is nonempty. Otherwise return $none.
   *
   * @note This is similar to `flatMap` except here,
   * $f does not need to wrap its result in an $option.
   *
   * @param f the function to apply
   * @see flatMap
   */
  inline fun <B> map(f: (A) -> B): Option<B> =
    flatMap { a -> Some(f(a)) }

  /**
   *  Replaces [A] inside [Option] with [B] resulting in an Option<B>
   *
   *  Option<A> -> Option<B>
   *
   *  ```kotlin:ank:playground
   *  import arrow.core.some
   *
   *  fun main(args: Array<String>) {
   *   val result =
   *   //sampleStart
   *   "Hello World".some().mapConst("...")
   *   //sampleEnd
   *   println(result)
   *  }
   *  ```
   */
  fun <B> mapConst(b: B): Option<B> =
    map { b }

  inline fun <R> fold(ifEmpty: () -> R, ifSome: (A) -> R): R = when (this) {
    is None -> ifEmpty()
    is Some<A> -> ifSome(value)
  }

  /**
   * Returns $none if the result of applying $f to this $option's value is null.
   * Otherwise returns the result.
   *
   * @note This is similar to `.flatMap { Option.fromNullable(null)) }`
   * and primarily for convenience.
   *
   * @param f the function to apply.
   * */
  inline fun <B> mapNotNull(f: (A) -> B?): Option<B> =
    flatMap { a -> fromNullable(f(a)) }

  /**
   * Returns the result of applying $f to this $option's value if
   * this $option is nonempty.
   * Returns $none if this $option is empty.
   * Slightly different from `map` in that $f is expected to
   * return an $option (which could be $none).
   *
   * @param f the function to apply
   * @see map
   */
  inline fun <B> flatMap(f: (A) -> Option<B>): Option<B> =
    when (this) {
      is None -> this
      is Some -> f(value)
    }

  fun <B> align(b: Option<B>): Option<Ior<A, B>> =
    Ior.fromNullables(this.orNull(), b.orNull()).toOption()

  inline fun <B, C> align(b: Option<B>, f: (Ior<A, B>) -> C): Option<C> =
    Ior.fromNullables(this.orNull(), b.orNull())?.let(f).toOption()

  /**
   * Returns true if this option is empty '''or''' the predicate
   * $predicate returns true when applied to this $option's value.
   *
   * @param predicate the predicate to test
   */
  inline fun all(predicate: (A) -> Boolean): Boolean =
    fold({ true }, predicate)

  fun <B> ap(ff: Option<(A) -> B>): Option<B> =
    ff.flatMap { this.map(it) }

  fun <B> apEval(ff: Eval<Option<(A) -> B>>): Eval<Option<B>> =
    fold({ Eval.now(none()) }, { r -> ff.map { it.map { f -> f(r) } } })

  inline fun <B> crosswalk(f: (A) -> Option<B>): Option<Option<B>> =
    when (this) {
      is None -> this
      is Some -> f(value).map { Some(it) }
    }

  inline fun <K, V> crosswalkMap(f: (A) -> Map<K, V>): Map<K, Option<V>> =
    when (this) {
      is None -> emptyMap()
      is Some -> f(value).mapValues { Some(it.value) }
    }

  inline fun <B> crosswalkNull(f: (A) -> B?): Option<B>? =
    when (this) {
      is None -> null
      is Some -> f(value)?.let { Some(it) }
    }

  /**
   * Returns this $option if it is nonempty '''and''' applying the predicate $p to
   * this $option's value returns true. Otherwise, return $none.
   *
   *  @param predicate the predicate used for testing.
   */
  inline fun filter(predicate: (A) -> Boolean): Option<A> =
    flatMap { a -> if (predicate(a)) Some(a) else None }

  inline fun <AA> filterEither(predicate: (A) -> Either<AA, Boolean>): Either<AA, Option<A>> =
    traverseFilterEither { a -> predicate(a).map { if (it) Some(a) else None } }

  inline fun filterIterable(predicate: (A) -> Iterable<Boolean>): Iterable<Option<A>> =
    traverseFilter { a -> predicate(a).map { if (it) Some(a) else None } }

  inline fun <AA> filterValidated(predicate: (A) -> Validated<AA, Boolean>): Validated<AA, Option<A>> =
    traverseFilterValidated { a -> predicate(a).map { if (it) Some(a) else None } }

  /**
   * Returns this $option if it is nonempty '''and''' applying the predicate $p to
   * this $option's value returns false. Otherwise, return $none.
   *
   * @param predicate the predicate used for testing.
   */
  inline fun filterNot(predicate: (A) -> Boolean): Option<A> =
    flatMap { a -> if (!predicate(a)) Some(a) else None }

  /**
   * Returns true if this option is nonempty '''and''' the predicate
   * $p returns true when applied to this $option's value.
   * Otherwise, returns false.
   *
   * Example:
   * ```
   * Some(12).exists { it > 10 } // Result: true
   * Some(7).exists { it > 10 }  // Result: false
   *
   * val none: Option<Int> = None
   * none.exists { it > 10 }      // Result: false
   * ```
   *
   * @param predicate the predicate to test
   */
  inline fun exists(predicate: (A) -> Boolean): Boolean = fold({ false }, predicate)

  /**
   * Returns the $option's value if this option is nonempty '''and''' the predicate
   * $p returns true when applied to this $option's value.
   * Otherwise, returns null.
   *
   * Example:
   * ```
   * Some(12).exists { it > 10 } // Result: 12
   * Some(7).exists { it > 10 }  // Result: null
   *
   * val none: Option<Int> = None
   * none.exists { it > 10 }      // Result: null
   * ```
   */
  inline fun findOrNull(predicate: (A) -> Boolean): A? =
    when (this) {
      is Some -> if (predicate(value)) value else null
      is None -> null
    }

  inline fun <B> flatTraverse(f: (A) -> Iterable<Option<B>>): List<Option<B>> =
    fold(
      { emptyList() },
      { f(it).toList() }
    )

  inline fun <E, B> flatTraverseEither(f: (A) -> Either<E, Option<B>>): Either<E, Option<B>> =
    fold(
      { Right(None) },
      { f(it) }
    )

  inline fun <E, B> flatTraverseValidated(f: (A) -> Validated<E, Option<B>>): Validated<E, Option<B>> =
    fold(
      { Valid(None) },
      { f(it) }
    )

  inline fun <B> foldMap(MB: Monoid<B>, f: (A) -> B): B = MB.run {
    foldLeft(empty()) { b, a -> b.combine(f(a)) }
  }

  inline fun <B> foldLeft(initial: B, operation: (B, A) -> B): B =
    when (this) {
      is Some -> operation(initial, value)
      is None -> initial
    }

  inline fun <B> foldRight(initial: Eval<B>, crossinline operation: (A, Eval<B>) -> Eval<B>): Eval<B> =
    when (this) {
      is Some -> Eval.defer { operation(value, initial) }
      is None -> initial
    }

  /**
   *  Applies [f] to an [A] inside [Option] and returns the [Option] structure with a pair of the [A] value and the
   *  computed [B] value as result of applying [f]
   *
   *  Option<A> -> Option<Pair<A, B>>
   *
   *  ```kotlin:ank:playground
   *  import arrow.core.some
   *
   *  fun main(args: Array<String>) {
   *   val result =
   *   //sampleStart
   *   "Hello".some().fproduct({ "$it World" })
   *   //sampleEnd
   *   println(result)
   *  }
   *  ```
   */
  inline fun <B> fproduct(f: (A) -> B): Option<Pair<A, B>> =
    map { a -> Pair(a, f(a)) }

  fun <B> padZip(other: Option<B>): Option<Pair<A?, B?>> =
    align(other) { ior ->
      ior.fold(
        { it to null },
        { null to it },
        { a, b -> a to b }
      )
    }

  inline fun <B, C> padZip(other: Option<B>, f: (A?, B?) -> C): Option<C> =
    align(other) { ior ->
      ior.fold(
        { f(it, null) },
        { f(null, it) },
        { a, b -> f(a, b) }
      )
    }

  inline fun <B> reduceOrNull(initial: (A) -> B, operation: (acc: B, A) -> B): B? =
    when (this) {
      is None -> null
      is Some -> operation(initial(value), value)
    }

  inline fun <B> reduceRightEvalOrNull(
    initial: (A) -> B,
    operation: (A, acc: Eval<B>) -> Eval<B>
  ): Eval<B?> =
    when (this) {
      is None -> Eval.now(null)
      is Some -> operation(value, Eval.now(initial(value)))
    }

  fun replicate(n: Int): Option<List<A>> =
    if (n <= 0) Some(emptyList()) else map { a -> List(n) { a } }

  inline fun <B> traverse(fa: (A) -> Iterable<B>): List<Option<B>> =
    fold({ emptyList() }, { a -> fa(a).map { Some(it) } })

  inline fun <B> traverse_(fa: (A) -> Iterable<B>): List<Unit> =
    fold({ emptyList() }, { fa(it).void() })

  inline fun <AA, B> traverseEither(fa: (A) -> Either<AA, B>): Either<AA, Option<B>> =
    when (this) {
      is Some -> fa(value).map { Some(it) }
      is None -> Right(this)
    }

  inline fun <AA, B> traverseEither_(fa: (A) -> Either<AA, B>): Either<AA, Unit> =
    fold({ Right(Unit) }, { fa(it).void() })

  inline fun <AA, B> traverseValidated(fa: (A) -> Validated<AA, B>): Validated<AA, Option<B>> =
    when (this) {
      is Some -> fa(value).map { Some(it) }
      is None -> Valid(this)
    }

  inline fun <AA, B> traverseValidated_(fa: (A) -> Validated<AA, B>): Validated<AA, Unit> =
    fold({ Valid(Unit) }, { fa(it).void() })

  inline fun <B> traverseFilter(f: (A) -> Iterable<Option<B>>): List<Option<B>> =
    this.fold({ emptyList() }, { f(it).toList() })

  inline fun <AA, B> traverseFilterEither(f: (A) -> Either<AA, Option<B>>): Either<AA, Option<B>> =
    this.fold({ Right(None) }, f)

  inline fun <AA, B> traverseFilterValidated(f: (A) -> Validated<AA, Option<B>>): Validated<AA, Option<B>> =
    this.fold({ Valid(None) }, f)

  inline fun <L> toEither(ifEmpty: () -> L): Either<L, A> =
    fold({ ifEmpty().left() }, { it.right() })

  fun toList(): List<A> = fold(::emptyList) { listOf(it) }

  /**
   *  Pairs [B] with [A] returning an Option<Pair<B, A>>
   *
   *  Option<A> -> Option<Pair<B, A>>
   *
   *  ```kotlin:ank:playground
   *  import arrow.core.some
   *
   *  fun main(args: Array<String>) {
   *   val result =
   *   //sampleStart
   *   "Hello".some().tupleLeft("World")
   *   //sampleEnd
   *   println(result)
   *  }
   *  ```
   */
  fun <B> tupleLeft(b: B): Option<Pair<B, A>> =
    map { a -> Pair(b, a) }

  /**
   *  Pairs [A] with [B] returning an Option<Pair<A, B>>
   *
   *  Option<A> -> Option<Pair<A, B>>
   *
   *  ```kotlin:ank:playground
   *  import arrow.core.some
   *
   *  fun main(args: Array<String>) {
   *   val result =
   *   //sampleStart
   *   "Hello".some().tupleRight("World")
   *   //sampleEnd
   *   println(result)
   *  }
   *  ```
   */
  fun <B> tupleRight(b: B): Option<Pair<A, B>> =
    map { a -> Pair(a, b) }

  fun void(): Option<Unit> =
    mapConst(Unit)

  fun <B> zip(other: Option<B>): Option<Pair<A, B>> =
    mapN(this, other) { a, b -> a to b}

  inline fun <B, C> zip(other: Option<B>, f: (A, B) -> C): Option<C> =
    zip(other).map { a -> f(a.first, a.second)}

  inline fun <B, C> zipEval(other: Eval<Option<B>>, crossinline f: (A, B) -> C): Eval<Option<C>> =
    other.map {zip(it).map { a -> f(a.first, a.second) }}

  infix fun <X> and(value: Option<X>): Option<X> = if (isEmpty()) {
    None
  } else {
    value
  }

  override fun toString(): String = fold(
    { "Option.None" },
    { "Option.Some($it)" }
  )
}

object None : Option<Nothing>() {
  override fun isEmpty() = true

  override fun toString(): String = "Option.None"
}

data class Some<out T>(val value: T) : Option<T>() {
  override fun isEmpty() = false

  override fun toString(): String = "Option.Some($value)"
}

/**
 * Returns the option's value if the option is nonempty, otherwise
 * return the result of evaluating `default`.
 *
 * @param default the default expression.
 */
inline fun <T> Option<T>.getOrElse(default: () -> T): T = fold({ default() }, ::identity)

/**
 * Returns this option's if the option is nonempty, otherwise
 * returns another option provided lazily by `default`.
 *
 * @param alternative the default option if this is empty.
 */
inline fun <A> Option<A>.orElse(alternative: () -> Option<A>): Option<A> = if (isEmpty()) alternative() else this

infix fun <T> Option<T>.or(value: Option<T>): Option<T> = if (isEmpty()) {
  value
} else {
  this
}

fun <T> T?.toOption(): Option<T> = this?.let { Some(it) } ?: None

inline fun <A> Boolean.maybe(f: () -> A): Option<A> =
  if (this) {
    Some(f())
  } else {
    None
  }

fun <A> A.some(): Option<A> = Some(this)

fun <A> none(): Option<A> = None

fun <A> Iterable<Option<A>>.combineAll(MA: Monoid<A>): Option<A> =
  fold(Option(MA.empty())) { acc, a ->
    acc.combine(MA, a)
  }

fun <T> Iterable<T>.firstOrNone(): Option<T> = this.firstOrNull().toOption()

inline fun <T> Iterable<T>.firstOrNone(predicate: (T) -> Boolean): Option<T> = this.firstOrNull(predicate).toOption()

fun <T> Iterable<T>.singleOrNone(): Option<T> = this.singleOrNull().toOption()

inline fun <T> Iterable<T>.singleOrNone(predicate: (T) -> Boolean): Option<T> = this.singleOrNull(predicate).toOption()

fun <T> Iterable<T>.lastOrNone(): Option<T> = this.lastOrNull().toOption()

fun <T> Iterable<T>.lastOrNone(predicate: (T) -> Boolean): Option<T> = this.lastOrNull(predicate).toOption()

fun <T> Iterable<T>.elementAtOrNone(index: Int): Option<T> = this.elementAtOrNull(index).toOption()

fun <A, B> Option<Either<A, B>>.select(f: Option<(A) -> B>): Option<B> =
  branch(f, Some(::identity))

fun <A, B, C> Option<Either<A, B>>.branch(fa: Option<(A) -> C>, fb: Option<(B) -> C>): Option<C> =
  flatMap {
    it.fold(
      { a -> Some(a).ap(fa) },
      { b -> Some(b).ap(fb) }
    )
  }

private fun Option<Boolean>.selector(): Option<Either<Unit, Unit>> =
  map { bool -> if (bool) Either.unit else Either.leftUnit }

fun <A> Option<Boolean>.whenS(x: Option<() -> Unit>): Option<Unit> =
  selector().select(x.map { f -> { _: Unit -> f() } })

fun <A> Option<Boolean>.ifS(fl: Option<A>, fr: Option<A>): Option<A> =
  selector().branch(fl.map { { _: Unit -> it } }, fr.map { { _: Unit -> it } })

fun Option<Boolean>.orS(f: Option<Boolean>): Option<Boolean> =
  ifS(Some(true), f)

fun Option<Boolean>.andS(f: Option<Boolean>): Option<Boolean> =
  ifS(f, Some(false))

fun <A> Option<A>.combineAll(MA: Monoid<A>): A = MA.run {
  foldLeft(empty()) { acc, a -> acc.combine(a) }
}

inline fun <A> Option<A>.ensure(error: () -> Unit, predicate: (A) -> Boolean): Option<A> =
  when (this) {
    is Some ->
      if (predicate(value)) this
      else {
        error()
        None
      }
    is None -> this
  }

/**
 * Returns an Option containing all elements that are instances of specified type parameter R.
 */
inline fun <reified B> Option<*>.filterIsInstance(): Option<B> {
  val f: (Any?) -> B? = { it as? B }
  return this.mapNotNull(f)
}

inline fun <A> Option<A>.handleError(f: (Unit) -> A): Option<A> =
  handleErrorWith { Some(f(Unit)) }

inline fun <A> Option<A>.handleErrorWith(f: (Unit) -> Option<A>): Option<A> =
  if (isEmpty()) f(Unit) else this

inline fun <reified B> Option<*>.traverseFilterIsInstance(): List<Option<B>> =
  filterIterable { a -> listOf(a is B) }.map { it.map { a -> a as B } }

inline fun <E, reified B> Option<*>.traverseFilterIsInstanceEither(): Either<E, Option<B>> =
  filterEither { a -> Right(a is B) }.map { it.map { a -> a as B } }

inline fun <E, reified B> Option<*>.traverseFilterIsInstanceValidated(): Validated<E, Option<B>> =
  filterValidated { a -> Valid(a is B) }.map { it.map { a -> a as B } }

fun <A> Option<Option<A>>.flatten(): Option<A> =
  flatMap(::identity)

inline fun <A, B> Option<A>.mproduct(f: (A) -> Option<B>): Option<Pair<A, B>> =
  flatMap { a ->
    f(a).map { b -> a to b }
  }

inline fun <A> Option<Boolean>.ifM(ifTrue: () -> Option<A>, ifFalse: () -> Option<A>): Option<A> =
  flatMap { if (it) ifTrue() else ifFalse() }

fun <A, B> Option<Either<A, B>>.selectM(f: Option<(A) -> B>): Option<B> =
  flatMap {
    it.fold(
      { a -> Some(a).ap(f) },
      { b -> Some(b) }
    )
  }

inline fun <A, B> Option<A>.redeem(fe: (Unit) -> B, fb: (A) -> B): Option<B> =
  map(fb).handleError(fe)

inline fun <A, B> Option<A>.redeemWith(fe: (Unit) -> Option<B>, fb: (A) -> Option<B>): Option<B> =
  flatMap(fb).handleErrorWith(fe)

fun <A> Option<A>.replicate(n: Int, MA: Monoid<A>): Option<A> = MA.run {
  if (n <= 0) Some(empty())
  else map { a -> List(n) { a }.fold(empty()) { acc, v -> acc + v } }
}

fun <A> Option<Either<Unit, A>>.rethrow(): Option<A> =
  flatMap { it.fold({ None }, { a -> Some(a) }) }

fun <A> Option<A>.salign(SA: Semigroup<A>, b: Option<A>): Option<A> =
  align(b) {
    it.fold(::identity, ::identity) { a, b ->
      SA.run { a.combine(b) }
    }
  }

/**
 * Separate the inner [Either] value into the [Either.Left] and [Either.Right].
 *
 * @receiver Option of Either
 * @return a tuple containing Option of [Either.Left] and another Option of its [Either.Right] value.
 */
fun <A, B> Option<Either<A, B>>.separateEither(): Pair<Option<A>, Option<B>> {
  val asep = flatMap { gab -> gab.fold({ Some(it) }, { None }) }
  val bsep = flatMap { gab -> gab.fold({ None }, { Some(it) }) }
  return asep to bsep
}

/**
 * Separate the inner [Validated] value into the [Validated.Invalid] and [Validated.Valid].
 *
 * @receiver Option of Either
 * @return a tuple containing Option of [Validated.Invalid] and another Option of its [Validated.Valid] value.
 */
fun <A, B> Option<Validated<A, B>>.separateValidated(): Pair<Option<A>, Option<B>> {
  val asep = flatMap { gab -> gab.fold({ Some(it) }, { None }) }
  val bsep = flatMap { gab -> gab.fold({ None }, { Some(it) }) }
  return asep to bsep
}

fun <A> Option<Iterable<A>>.sequence(): List<Option<A>> =
  traverse(::identity)

fun <A> Option<Iterable<A>>.sequence_(): List<Unit> =
  traverse_(::identity)

fun <A, B> Option<Either<A, B>>.sequenceEither(): Either<A, Option<B>> =
  traverseEither(::identity)

fun <A, B> Option<Either<A, B>>.sequenceEither_(): Either<A, Unit> =
  traverseEither_(::identity)

fun <A, B> Option<Validated<A, B>>.sequenceValidated(): Validated<A, Option<B>> =
  traverseValidated(::identity)

fun <A, B> Option<Validated<A, B>>.sequenceValidated_(): Validated<A, Unit> =
  traverseValidated_(::identity)

fun <A, B> Option<Ior<A, B>>.unalign(): Pair<Option<A>, Option<B>> =
  unalign(::identity)

inline fun <A, B, C> Option<C>.unalign(f: (C) -> Ior<A, B>): Pair<Option<A>, Option<B>> =
  when (val option = this.map(f)) {
    is None -> None to None
    is Some -> when (val v = option.value) {
      is Ior.Left -> Some(v.value) to None
      is Ior.Right -> None to Some(v.value)
      is Ior.Both -> Some(v.leftValue) to Some(v.rightValue)
    }
  }

fun <A> Option<Iterable<A>>.unite(MA: Monoid<A>): Option<A> =
  map { iterable ->
    iterable.fold(MA)
  }

fun <A, B> Option<Either<A, B>>.uniteEither(): Option<B> =
  flatMap { either ->
    either.fold({ None }, { b -> Some(b) })
  }

fun <A, B> Option<Validated<A, B>>.uniteValidated(): Option<B> =
  flatMap { validated ->
    validated.fold({ None }, { b -> Some(b) })
  }

fun <A, B> Option<Pair<A, B>>.unzip(): Pair<Option<A>, Option<B>> =
  unzip(::identity)

inline fun <A, B, C> Option<C>.unzip(f: (C) -> Pair<A, B>): Pair<Option<A>, Option<B>> =
  fold(
    { None to None },
    { f(it).let { pair -> Some(pair.first) to Some(pair.second) }}
  )

/**
 *  Given [A] is a sub type of [B], re-type this value from Option<A> to Option<B>
 *
 *  Option<A> -> Option<B>
 *
 *  ```kotlin:ank:playground
 *  import arrow.core.Option
 *  import arrow.core.some
 *  import arrow.core.widen
 *
 *  fun main(args: Array<String>) {
 *   val result: Option<CharSequence> =
 *   //sampleStart
 *   "Hello".some().map({ "$it World" }).widen()
 *   //sampleEnd
 *   println(result)
 *  }
 *  ```
 */
fun <B, A : B> Option<A>.widen(): Option<B> =
  this

fun <A> Option<A>.combine(SGA: Semigroup<A>, b: Option<A>): Option<A> =
  when (this) {
    is Some -> when (b) {
      is Some -> Some(SGA.run { value.combine(b.value) })
      None -> this
    }
    None -> b
  }

fun <A> Monoid.Companion.option(MA: Semigroup<A>): Monoid<Option<A>> =
  OptionMonoid(MA)

fun <A> Semigroup.Companion.option(SGA: Semigroup<A>): Semigroup<Option<A>> =
  OptionSemigroup(SGA)

private class OptionMonoid<A>(
  private val MA: Semigroup<A>
) : Monoid<Option<A>> {

  override fun Option<A>.combine(b: Option<A>): Option<A> =
    combine(MA, b)

  override fun Option<A>.maybeCombine(b: Option<A>?): Option<A> =
    b?.let { combine(MA, it) } ?: this

  override fun empty(): Option<A> = None
}

private class OptionSemigroup<A>(
  private val SGA: Semigroup<A>
) : Semigroup<Option<A>> {

  override fun Option<A>.combine(b: Option<A>): Option<A> =
    combine(SGA, b)

  override fun Option<A>.maybeCombine(b: Option<A>?): Option<A> =
    b?.let { combine(SGA, it) } ?: this
}

operator fun <A : Comparable<A>> Option<A>.compareTo(other: Option<A>): Int = fold(
  { other.fold({ 0 }, { -1 }) },
  { a1 ->
    other.fold({ 1 }, { a2 -> a1.compareTo(a2) })
  }
)<|MERGE_RESOLUTION|>--- conflicted
+++ resolved
@@ -352,22 +352,9 @@
         None
       }
 
-<<<<<<< HEAD
-=======
-    @Deprecated(
-      "empty is deprecated, and will be removed in 0.13.0. Please use None instead.",
-      ReplaceWith(
-        "None",
-        "arrow.core.None"
-      ),
-      DeprecationLevel.WARNING
-    )
-    fun <A> empty(): Option<A> = None
-
     fun <A, B> lift(f: (A) -> B): (Option<A>) -> Option<B> =
       { it.map(f) }
 
->>>>>>> 1cd9a90a
     @PublishedApi
     internal val unit: Option<Unit> = Some(Unit)
 
