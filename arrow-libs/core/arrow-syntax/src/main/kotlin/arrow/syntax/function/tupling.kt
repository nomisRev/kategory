package arrow.syntax.function

import arrow.core.Tuple10
import arrow.core.Tuple11
import arrow.core.Tuple12
import arrow.core.Tuple13
import arrow.core.Tuple14
import arrow.core.Tuple15
import arrow.core.Tuple16
import arrow.core.Tuple17
import arrow.core.Tuple18
import arrow.core.Tuple19
import arrow.core.Tuple20
import arrow.core.Tuple21
import arrow.core.Tuple22
import arrow.core.Tuple4
import arrow.core.Tuple5
import arrow.core.Tuple6
import arrow.core.Tuple7
import arrow.core.Tuple8
import arrow.core.Tuple9

<<<<<<< HEAD
=======
@Deprecated(
  "Tuple2 is deprecated in favor of Kotlin's Pair. Use paired() when using Pair.",
  ReplaceWith("{ (t1, t2) -> this(t1, t2) }")
)
fun <T1, T2, R> ((T1, T2) -> R).tupled(): (Tuple2<T1, T2>) -> R = { (t1, t2) -> this(t1, t2) }

@Deprecated(
  "Tuple3 is deprecated in favor of Kotlin's Triple. Use tripled() when using Triple.",
  ReplaceWith("{ (t1, t2, t3) -> this(t1, t2, t3) }")
)
fun <T1, T2, T3, R> ((T1, T2, T3) -> R).tupled(): (Tuple3<T1, T2, T3>) -> R = { (t1, t2, t3) -> this(t1, t2, t3) }

@Deprecated(
  "arrow.syntax.function package is deprecated. Use arrow.core package instead.",
  ReplaceWith("tupled()", "arrow.core.tupled")
)
>>>>>>> 1cd9a90a
fun <T1, T2, T3, T4, R> ((T1, T2, T3, T4) -> R).tupled(): (Tuple4<T1, T2, T3, T4>) -> R = { (t1, t2, t3, t4) -> this(t1, t2, t3, t4) }

@Deprecated(
  "arrow.syntax.function package is deprecated. Use arrow.core package instead.",
  ReplaceWith("tupled()", "arrow.core.tupled")
)
fun <T1, T2, T3, T4, T5, R> ((T1, T2, T3, T4, T5) -> R).tupled(): (Tuple5<T1, T2, T3, T4, T5>) -> R = { (t1, t2, t3, t4, t5) -> this(t1, t2, t3, t4, t5) }

@Deprecated(
  "arrow.syntax.function package is deprecated. Use arrow.core package instead.",
  ReplaceWith("tupled()", "arrow.core.tupled")
)
fun <T1, T2, T3, T4, T5, T6, R> ((T1, T2, T3, T4, T5, T6) -> R).tupled(): (Tuple6<T1, T2, T3, T4, T5, T6>) -> R = { (t1, t2, t3, t4, t5, t6) -> this(t1, t2, t3, t4, t5, t6) }

@Deprecated(
  "arrow.syntax.function package is deprecated. Use arrow.core package instead.",
  ReplaceWith("tupled()", "arrow.core.tupled")
)
fun <T1, T2, T3, T4, T5, T6, T7, R> ((T1, T2, T3, T4, T5, T6, T7) -> R).tupled(): (Tuple7<T1, T2, T3, T4, T5, T6, T7>) -> R = { (t1, t2, t3, t4, t5, t6, t7) -> this(t1, t2, t3, t4, t5, t6, t7) }

@Deprecated(
  "arrow.syntax.function package is deprecated. Use arrow.core package instead.",
  ReplaceWith("tupled()", "arrow.core.tupled")
)
fun <T1, T2, T3, T4, T5, T6, T7, T8, R> ((T1, T2, T3, T4, T5, T6, T7, T8) -> R).tupled(): (Tuple8<T1, T2, T3, T4, T5, T6, T7, T8>) -> R = { (t1, t2, t3, t4, t5, t6, t7, t8) -> this(t1, t2, t3, t4, t5, t6, t7, t8) }

@Deprecated(
  "arrow.syntax.function package is deprecated. Use arrow.core package instead.",
  ReplaceWith("tupled()", "arrow.core.tupled")
)
fun <T1, T2, T3, T4, T5, T6, T7, T8, T9, R> ((T1, T2, T3, T4, T5, T6, T7, T8, T9) -> R).tupled(): (Tuple9<T1, T2, T3, T4, T5, T6, T7, T8, T9>) -> R = { (t1, t2, t3, t4, t5, t6, t7, t8, t9) -> this(t1, t2, t3, t4, t5, t6, t7, t8, t9) }

@Deprecated(
  "arrow.syntax.function package is deprecated. Use arrow.core package instead.",
  ReplaceWith("tupled()", "arrow.core.tupled")
)
fun <T1, T2, T3, T4, T5, T6, T7, T8, T9, T10, R> ((T1, T2, T3, T4, T5, T6, T7, T8, T9, T10) -> R).tupled(): (Tuple10<T1, T2, T3, T4, T5, T6, T7, T8, T9, T10>) -> R = { (t1, t2, t3, t4, t5, t6, t7, t8, t9, t10) -> this(t1, t2, t3, t4, t5, t6, t7, t8, t9, t10) }

@Deprecated(
  "arrow.syntax.function package is deprecated. Use arrow.core package instead.",
  ReplaceWith("tupled()", "arrow.core.tupled")
)
fun <T1, T2, T3, T4, T5, T6, T7, T8, T9, T10, T11, R> ((T1, T2, T3, T4, T5, T6, T7, T8, T9, T10, T11) -> R).tupled(): (Tuple11<T1, T2, T3, T4, T5, T6, T7, T8, T9, T10, T11>) -> R = { (t1, t2, t3, t4, t5, t6, t7, t8, t9, t10, t11) -> this(t1, t2, t3, t4, t5, t6, t7, t8, t9, t10, t11) }

@Deprecated(
  "arrow.syntax.function package is deprecated. Use arrow.core package instead.",
  ReplaceWith("tupled()", "arrow.core.tupled")
)
fun <T1, T2, T3, T4, T5, T6, T7, T8, T9, T10, T11, T12, R> ((T1, T2, T3, T4, T5, T6, T7, T8, T9, T10, T11, T12) -> R).tupled(): (Tuple12<T1, T2, T3, T4, T5, T6, T7, T8, T9, T10, T11, T12>) -> R = { (t1, t2, t3, t4, t5, t6, t7, t8, t9, t10, t11, t12) -> this(t1, t2, t3, t4, t5, t6, t7, t8, t9, t10, t11, t12) }

@Deprecated(
  "arrow.syntax.function package is deprecated. Use arrow.core package instead.",
  ReplaceWith("tupled()", "arrow.core.tupled")
)
fun <T1, T2, T3, T4, T5, T6, T7, T8, T9, T10, T11, T12, T13, R> ((T1, T2, T3, T4, T5, T6, T7, T8, T9, T10, T11, T12, T13) -> R).tupled(): (Tuple13<T1, T2, T3, T4, T5, T6, T7, T8, T9, T10, T11, T12, T13>) -> R = { (t1, t2, t3, t4, t5, t6, t7, t8, t9, t10, t11, t12, t13) -> this(t1, t2, t3, t4, t5, t6, t7, t8, t9, t10, t11, t12, t13) }

@Deprecated(
  "arrow.syntax.function package is deprecated. Use arrow.core package instead.",
  ReplaceWith("tupled()", "arrow.core.tupled")
)
fun <T1, T2, T3, T4, T5, T6, T7, T8, T9, T10, T11, T12, T13, T14, R> ((T1, T2, T3, T4, T5, T6, T7, T8, T9, T10, T11, T12, T13, T14) -> R).tupled(): (Tuple14<T1, T2, T3, T4, T5, T6, T7, T8, T9, T10, T11, T12, T13, T14>) -> R = { (t1, t2, t3, t4, t5, t6, t7, t8, t9, t10, t11, t12, t13, t14) -> this(t1, t2, t3, t4, t5, t6, t7, t8, t9, t10, t11, t12, t13, t14) }

@Deprecated(
  "arrow.syntax.function package is deprecated. Use arrow.core package instead.",
  ReplaceWith("tupled()", "arrow.core.tupled")
)
fun <T1, T2, T3, T4, T5, T6, T7, T8, T9, T10, T11, T12, T13, T14, T15, R> ((T1, T2, T3, T4, T5, T6, T7, T8, T9, T10, T11, T12, T13, T14, T15) -> R).tupled(): (Tuple15<T1, T2, T3, T4, T5, T6, T7, T8, T9, T10, T11, T12, T13, T14, T15>) -> R = { (t1, t2, t3, t4, t5, t6, t7, t8, t9, t10, t11, t12, t13, t14, t15) -> this(t1, t2, t3, t4, t5, t6, t7, t8, t9, t10, t11, t12, t13, t14, t15) }

@Deprecated(
  "arrow.syntax.function package is deprecated. Use arrow.core package instead.",
  ReplaceWith("tupled()", "arrow.core.tupled")
)
fun <T1, T2, T3, T4, T5, T6, T7, T8, T9, T10, T11, T12, T13, T14, T15, T16, R> ((T1, T2, T3, T4, T5, T6, T7, T8, T9, T10, T11, T12, T13, T14, T15, T16) -> R).tupled(): (Tuple16<T1, T2, T3, T4, T5, T6, T7, T8, T9, T10, T11, T12, T13, T14, T15, T16>) -> R = { (t1, t2, t3, t4, t5, t6, t7, t8, t9, t10, t11, t12, t13, t14, t15, t16) -> this(t1, t2, t3, t4, t5, t6, t7, t8, t9, t10, t11, t12, t13, t14, t15, t16) }

@Deprecated(
  "arrow.syntax.function package is deprecated. Use arrow.core package instead.",
  ReplaceWith("tupled()", "arrow.core.tupled")
)
fun <T1, T2, T3, T4, T5, T6, T7, T8, T9, T10, T11, T12, T13, T14, T15, T16, T17, R> ((T1, T2, T3, T4, T5, T6, T7, T8, T9, T10, T11, T12, T13, T14, T15, T16, T17) -> R).tupled(): (Tuple17<T1, T2, T3, T4, T5, T6, T7, T8, T9, T10, T11, T12, T13, T14, T15, T16, T17>) -> R = { (t1, t2, t3, t4, t5, t6, t7, t8, t9, t10, t11, t12, t13, t14, t15, t16, t17) -> this(t1, t2, t3, t4, t5, t6, t7, t8, t9, t10, t11, t12, t13, t14, t15, t16, t17) }

@Deprecated(
  "arrow.syntax.function package is deprecated. Use arrow.core package instead.",
  ReplaceWith("tupled()", "arrow.core.tupled")
)
fun <T1, T2, T3, T4, T5, T6, T7, T8, T9, T10, T11, T12, T13, T14, T15, T16, T17, T18, R> ((T1, T2, T3, T4, T5, T6, T7, T8, T9, T10, T11, T12, T13, T14, T15, T16, T17, T18) -> R).tupled(): (Tuple18<T1, T2, T3, T4, T5, T6, T7, T8, T9, T10, T11, T12, T13, T14, T15, T16, T17, T18>) -> R = { (t1, t2, t3, t4, t5, t6, t7, t8, t9, t10, t11, t12, t13, t14, t15, t16, t17, t18) -> this(t1, t2, t3, t4, t5, t6, t7, t8, t9, t10, t11, t12, t13, t14, t15, t16, t17, t18) }

@Deprecated(
  "arrow.syntax.function package is deprecated. Use arrow.core package instead.",
  ReplaceWith("tupled()", "arrow.core.tupled")
)
fun <T1, T2, T3, T4, T5, T6, T7, T8, T9, T10, T11, T12, T13, T14, T15, T16, T17, T18, T19, R> ((T1, T2, T3, T4, T5, T6, T7, T8, T9, T10, T11, T12, T13, T14, T15, T16, T17, T18, T19) -> R).tupled(): (Tuple19<T1, T2, T3, T4, T5, T6, T7, T8, T9, T10, T11, T12, T13, T14, T15, T16, T17, T18, T19>) -> R = { (t1, t2, t3, t4, t5, t6, t7, t8, t9, t10, t11, t12, t13, t14, t15, t16, t17, t18, t19) -> this(t1, t2, t3, t4, t5, t6, t7, t8, t9, t10, t11, t12, t13, t14, t15, t16, t17, t18, t19) }

@Deprecated(
  "arrow.syntax.function package is deprecated. Use arrow.core package instead.",
  ReplaceWith("tupled()", "arrow.core.tupled")
)
fun <T1, T2, T3, T4, T5, T6, T7, T8, T9, T10, T11, T12, T13, T14, T15, T16, T17, T18, T19, T20, R> ((T1, T2, T3, T4, T5, T6, T7, T8, T9, T10, T11, T12, T13, T14, T15, T16, T17, T18, T19, T20) -> R).tupled(): (Tuple20<T1, T2, T3, T4, T5, T6, T7, T8, T9, T10, T11, T12, T13, T14, T15, T16, T17, T18, T19, T20>) -> R = { (t1, t2, t3, t4, t5, t6, t7, t8, t9, t10, t11, t12, t13, t14, t15, t16, t17, t18, t19, t20) -> this(t1, t2, t3, t4, t5, t6, t7, t8, t9, t10, t11, t12, t13, t14, t15, t16, t17, t18, t19, t20) }

@Deprecated(
  "arrow.syntax.function package is deprecated. Use arrow.core package instead.",
  ReplaceWith("tupled()", "arrow.core.tupled")
)
fun <T1, T2, T3, T4, T5, T6, T7, T8, T9, T10, T11, T12, T13, T14, T15, T16, T17, T18, T19, T20, T21, R> ((T1, T2, T3, T4, T5, T6, T7, T8, T9, T10, T11, T12, T13, T14, T15, T16, T17, T18, T19, T20, T21) -> R).tupled(): (Tuple21<T1, T2, T3, T4, T5, T6, T7, T8, T9, T10, T11, T12, T13, T14, T15, T16, T17, T18, T19, T20, T21>) -> R = { (t1, t2, t3, t4, t5, t6, t7, t8, t9, t10, t11, t12, t13, t14, t15, t16, t17, t18, t19, t20, t21) -> this(t1, t2, t3, t4, t5, t6, t7, t8, t9, t10, t11, t12, t13, t14, t15, t16, t17, t18, t19, t20, t21) }

@Deprecated(
  "arrow.syntax.function package is deprecated. Use arrow.core package instead.",
  ReplaceWith("tupled()", "arrow.core.tupled")
)
fun <T1, T2, T3, T4, T5, T6, T7, T8, T9, T10, T11, T12, T13, T14, T15, T16, T17, T18, T19, T20, T21, T22, R> ((T1, T2, T3, T4, T5, T6, T7, T8, T9, T10, T11, T12, T13, T14, T15, T16, T17, T18, T19, T20, T21, T22) -> R).tupled(): (Tuple22<T1, T2, T3, T4, T5, T6, T7, T8, T9, T10, T11, T12, T13, T14, T15, T16, T17, T18, T19, T20, T21, T22>) -> R = { (t1, t2, t3, t4, t5, t6, t7, t8, t9, t10, t11, t12, t13, t14, t15, t16, t17, t18, t19, t20, t21, t22) -> this(t1, t2, t3, t4, t5, t6, t7, t8, t9, t10, t11, t12, t13, t14, t15, t16, t17, t18, t19, t20, t21, t22) }

<<<<<<< HEAD
=======
@Deprecated(
  "Tuple3 is deprecated in favor of Kotlin's Pair. Use unpaired() when using Pair.",
  ReplaceWith("{ t1, t2 -> this(Tuple2(t1, t2)) }")
)
fun <T1, T2, R> ((Tuple2<T1, T2>) -> R).untupled(): (T1, T2) -> R = { t1, t2 -> this(Tuple2(t1, t2)) }

@Deprecated(
  "Tuple3 is deprecated in favor of Kotlin's Triple. Use untripled() when using Triple.",
  ReplaceWith("{ t1, t2, t3 -> this(Tuple3(t1, t2, t3)) }")
)
fun <T1, T2, T3, R> ((Tuple3<T1, T2, T3>) -> R).untupled(): (T1, T2, T3) -> R = { t1, t2, t3 -> this(Tuple3(t1, t2, t3)) }

@Deprecated(
  "arrow.syntax.function package is deprecated. Use arrow.core package instead.",
  ReplaceWith("untupled()", "arrow.core.untupled")
)
>>>>>>> 1cd9a90a
fun <T1, T2, T3, T4, R> ((Tuple4<T1, T2, T3, T4>) -> R).untupled(): (T1, T2, T3, T4) -> R = { t1, t2, t3, t4 -> this(Tuple4(t1, t2, t3, t4)) }

@Deprecated(
  "arrow.syntax.function package is deprecated. Use arrow.core package instead.",
  ReplaceWith("untupled()", "arrow.core.untupled")
)
fun <T1, T2, T3, T4, T5, R> ((Tuple5<T1, T2, T3, T4, T5>) -> R).untupled(): (T1, T2, T3, T4, T5) -> R = { t1, t2, t3, t4, t5 -> this(Tuple5(t1, t2, t3, t4, t5)) }

@Deprecated(
  "arrow.syntax.function package is deprecated. Use arrow.core package instead.",
  ReplaceWith("untupled()", "arrow.core.untupled")
)
fun <T1, T2, T3, T4, T5, T6, R> ((Tuple6<T1, T2, T3, T4, T5, T6>) -> R).untupled(): (T1, T2, T3, T4, T5, T6) -> R = { t1, t2, t3, t4, t5, t6 -> this(Tuple6(t1, t2, t3, t4, t5, t6)) }

@Deprecated(
  "arrow.syntax.function package is deprecated. Use arrow.core package instead.",
  ReplaceWith("untupled()", "arrow.core.untupled")
)
fun <T1, T2, T3, T4, T5, T6, T7, R> ((Tuple7<T1, T2, T3, T4, T5, T6, T7>) -> R).untupled(): (T1, T2, T3, T4, T5, T6, T7) -> R = { t1, t2, t3, t4, t5, t6, t7 -> this(Tuple7(t1, t2, t3, t4, t5, t6, t7)) }

@Deprecated(
  "arrow.syntax.function package is deprecated. Use arrow.core package instead.",
  ReplaceWith("untupled()", "arrow.core.untupled")
)
fun <T1, T2, T3, T4, T5, T6, T7, T8, R> ((Tuple8<T1, T2, T3, T4, T5, T6, T7, T8>) -> R).untupled(): (T1, T2, T3, T4, T5, T6, T7, T8) -> R = { t1, t2, t3, t4, t5, t6, t7, t8 -> this(Tuple8(t1, t2, t3, t4, t5, t6, t7, t8)) }

@Deprecated(
  "arrow.syntax.function package is deprecated. Use arrow.core package instead.",
  ReplaceWith("untupled()", "arrow.core.untupled")
)
fun <T1, T2, T3, T4, T5, T6, T7, T8, T9, R> ((Tuple9<T1, T2, T3, T4, T5, T6, T7, T8, T9>) -> R).untupled(): (T1, T2, T3, T4, T5, T6, T7, T8, T9) -> R = { t1, t2, t3, t4, t5, t6, t7, t8, t9 -> this(Tuple9(t1, t2, t3, t4, t5, t6, t7, t8, t9)) }

@Deprecated(
  "arrow.syntax.function package is deprecated. Use arrow.core package instead.",
  ReplaceWith("untupled()", "arrow.core.untupled")
)
fun <T1, T2, T3, T4, T5, T6, T7, T8, T9, T10, R> ((Tuple10<T1, T2, T3, T4, T5, T6, T7, T8, T9, T10>) -> R).untupled(): (T1, T2, T3, T4, T5, T6, T7, T8, T9, T10) -> R = { t1, t2, t3, t4, t5, t6, t7, t8, t9, t10 -> this(Tuple10(t1, t2, t3, t4, t5, t6, t7, t8, t9, t10)) }

@Deprecated(
  "arrow.syntax.function package is deprecated. Use arrow.core package instead.",
  ReplaceWith("untupled()", "arrow.core.untupled")
)
fun <T1, T2, T3, T4, T5, T6, T7, T8, T9, T10, T11, R> ((Tuple11<T1, T2, T3, T4, T5, T6, T7, T8, T9, T10, T11>) -> R).untupled(): (T1, T2, T3, T4, T5, T6, T7, T8, T9, T10, T11) -> R = { t1, t2, t3, t4, t5, t6, t7, t8, t9, t10, t11 -> this(Tuple11(t1, t2, t3, t4, t5, t6, t7, t8, t9, t10, t11)) }

@Deprecated(
  "arrow.syntax.function package is deprecated. Use arrow.core package instead.",
  ReplaceWith("untupled()", "arrow.core.untupled")
)
fun <T1, T2, T3, T4, T5, T6, T7, T8, T9, T10, T11, T12, R> ((Tuple12<T1, T2, T3, T4, T5, T6, T7, T8, T9, T10, T11, T12>) -> R).untupled(): (T1, T2, T3, T4, T5, T6, T7, T8, T9, T10, T11, T12) -> R = { t1, t2, t3, t4, t5, t6, t7, t8, t9, t10, t11, t12 -> this(Tuple12(t1, t2, t3, t4, t5, t6, t7, t8, t9, t10, t11, t12)) }

@Deprecated(
  "arrow.syntax.function package is deprecated. Use arrow.core package instead.",
  ReplaceWith("untupled()", "arrow.core.untupled")
)
fun <T1, T2, T3, T4, T5, T6, T7, T8, T9, T10, T11, T12, T13, R> ((Tuple13<T1, T2, T3, T4, T5, T6, T7, T8, T9, T10, T11, T12, T13>) -> R).untupled(): (T1, T2, T3, T4, T5, T6, T7, T8, T9, T10, T11, T12, T13) -> R = { t1, t2, t3, t4, t5, t6, t7, t8, t9, t10, t11, t12, t13 -> this(Tuple13(t1, t2, t3, t4, t5, t6, t7, t8, t9, t10, t11, t12, t13)) }

@Deprecated(
  "arrow.syntax.function package is deprecated. Use arrow.core package instead.",
  ReplaceWith("untupled()", "arrow.core.untupled")
)
fun <T1, T2, T3, T4, T5, T6, T7, T8, T9, T10, T11, T12, T13, T14, R> ((Tuple14<T1, T2, T3, T4, T5, T6, T7, T8, T9, T10, T11, T12, T13, T14>) -> R).untupled(): (T1, T2, T3, T4, T5, T6, T7, T8, T9, T10, T11, T12, T13, T14) -> R = { t1, t2, t3, t4, t5, t6, t7, t8, t9, t10, t11, t12, t13, t14 -> this(Tuple14(t1, t2, t3, t4, t5, t6, t7, t8, t9, t10, t11, t12, t13, t14)) }

@Deprecated(
  "arrow.syntax.function package is deprecated. Use arrow.core package instead.",
  ReplaceWith("untupled()", "arrow.core.untupled")
)
fun <T1, T2, T3, T4, T5, T6, T7, T8, T9, T10, T11, T12, T13, T14, T15, R> ((Tuple15<T1, T2, T3, T4, T5, T6, T7, T8, T9, T10, T11, T12, T13, T14, T15>) -> R).untupled(): (T1, T2, T3, T4, T5, T6, T7, T8, T9, T10, T11, T12, T13, T14, T15) -> R = { t1, t2, t3, t4, t5, t6, t7, t8, t9, t10, t11, t12, t13, t14, t15 -> this(Tuple15(t1, t2, t3, t4, t5, t6, t7, t8, t9, t10, t11, t12, t13, t14, t15)) }

@Deprecated(
  "arrow.syntax.function package is deprecated. Use arrow.core package instead.",
  ReplaceWith("untupled()", "arrow.core.untupled")
)
fun <T1, T2, T3, T4, T5, T6, T7, T8, T9, T10, T11, T12, T13, T14, T15, T16, R> ((Tuple16<T1, T2, T3, T4, T5, T6, T7, T8, T9, T10, T11, T12, T13, T14, T15, T16>) -> R).untupled(): (T1, T2, T3, T4, T5, T6, T7, T8, T9, T10, T11, T12, T13, T14, T15, T16) -> R = { t1, t2, t3, t4, t5, t6, t7, t8, t9, t10, t11, t12, t13, t14, t15, t16 -> this(Tuple16(t1, t2, t3, t4, t5, t6, t7, t8, t9, t10, t11, t12, t13, t14, t15, t16)) }

@Deprecated(
  "arrow.syntax.function package is deprecated. Use arrow.core package instead.",
  ReplaceWith("untupled()", "arrow.core.untupled")
)
fun <T1, T2, T3, T4, T5, T6, T7, T8, T9, T10, T11, T12, T13, T14, T15, T16, T17, R> ((Tuple17<T1, T2, T3, T4, T5, T6, T7, T8, T9, T10, T11, T12, T13, T14, T15, T16, T17>) -> R).untupled(): (T1, T2, T3, T4, T5, T6, T7, T8, T9, T10, T11, T12, T13, T14, T15, T16, T17) -> R = { t1, t2, t3, t4, t5, t6, t7, t8, t9, t10, t11, t12, t13, t14, t15, t16, t17 -> this(Tuple17(t1, t2, t3, t4, t5, t6, t7, t8, t9, t10, t11, t12, t13, t14, t15, t16, t17)) }

@Deprecated(
  "arrow.syntax.function package is deprecated. Use arrow.core package instead.",
  ReplaceWith("untupled()", "arrow.core.untupled")
)
fun <T1, T2, T3, T4, T5, T6, T7, T8, T9, T10, T11, T12, T13, T14, T15, T16, T17, T18, R> ((Tuple18<T1, T2, T3, T4, T5, T6, T7, T8, T9, T10, T11, T12, T13, T14, T15, T16, T17, T18>) -> R).untupled(): (T1, T2, T3, T4, T5, T6, T7, T8, T9, T10, T11, T12, T13, T14, T15, T16, T17, T18) -> R = { t1, t2, t3, t4, t5, t6, t7, t8, t9, t10, t11, t12, t13, t14, t15, t16, t17, t18 -> this(Tuple18(t1, t2, t3, t4, t5, t6, t7, t8, t9, t10, t11, t12, t13, t14, t15, t16, t17, t18)) }

@Deprecated(
  "arrow.syntax.function package is deprecated. Use arrow.core package instead.",
  ReplaceWith("untupled()", "arrow.core.untupled")
)
fun <T1, T2, T3, T4, T5, T6, T7, T8, T9, T10, T11, T12, T13, T14, T15, T16, T17, T18, T19, R> ((Tuple19<T1, T2, T3, T4, T5, T6, T7, T8, T9, T10, T11, T12, T13, T14, T15, T16, T17, T18, T19>) -> R).untupled(): (T1, T2, T3, T4, T5, T6, T7, T8, T9, T10, T11, T12, T13, T14, T15, T16, T17, T18, T19) -> R = { t1, t2, t3, t4, t5, t6, t7, t8, t9, t10, t11, t12, t13, t14, t15, t16, t17, t18, t19 -> this(Tuple19(t1, t2, t3, t4, t5, t6, t7, t8, t9, t10, t11, t12, t13, t14, t15, t16, t17, t18, t19)) }

@Deprecated(
  "arrow.syntax.function package is deprecated. Use arrow.core package instead.",
  ReplaceWith("untupled()", "arrow.core.untupled")
)
fun <T1, T2, T3, T4, T5, T6, T7, T8, T9, T10, T11, T12, T13, T14, T15, T16, T17, T18, T19, T20, R> ((Tuple20<T1, T2, T3, T4, T5, T6, T7, T8, T9, T10, T11, T12, T13, T14, T15, T16, T17, T18, T19, T20>) -> R).untupled(): (T1, T2, T3, T4, T5, T6, T7, T8, T9, T10, T11, T12, T13, T14, T15, T16, T17, T18, T19, T20) -> R = { t1, t2, t3, t4, t5, t6, t7, t8, t9, t10, t11, t12, t13, t14, t15, t16, t17, t18, t19, t20 -> this(Tuple20(t1, t2, t3, t4, t5, t6, t7, t8, t9, t10, t11, t12, t13, t14, t15, t16, t17, t18, t19, t20)) }

@Deprecated(
  "arrow.syntax.function package is deprecated. Use arrow.core package instead.",
  ReplaceWith("untupled()", "arrow.core.untupled")
)
fun <T1, T2, T3, T4, T5, T6, T7, T8, T9, T10, T11, T12, T13, T14, T15, T16, T17, T18, T19, T20, T21, R> ((Tuple21<T1, T2, T3, T4, T5, T6, T7, T8, T9, T10, T11, T12, T13, T14, T15, T16, T17, T18, T19, T20, T21>) -> R).untupled(): (T1, T2, T3, T4, T5, T6, T7, T8, T9, T10, T11, T12, T13, T14, T15, T16, T17, T18, T19, T20, T21) -> R = { t1, t2, t3, t4, t5, t6, t7, t8, t9, t10, t11, t12, t13, t14, t15, t16, t17, t18, t19, t20, t21 -> this(Tuple21(t1, t2, t3, t4, t5, t6, t7, t8, t9, t10, t11, t12, t13, t14, t15, t16, t17, t18, t19, t20, t21)) }

@Deprecated(
  "arrow.syntax.function package is deprecated. Use arrow.core package instead.",
  ReplaceWith("untupled()", "arrow.core.untupled")
)
fun <T1, T2, T3, T4, T5, T6, T7, T8, T9, T10, T11, T12, T13, T14, T15, T16, T17, T18, T19, T20, T21, T22, R> ((Tuple22<T1, T2, T3, T4, T5, T6, T7, T8, T9, T10, T11, T12, T13, T14, T15, T16, T17, T18, T19, T20, T21, T22>) -> R).untupled(): (T1, T2, T3, T4, T5, T6, T7, T8, T9, T10, T11, T12, T13, T14, T15, T16, T17, T18, T19, T20, T21, T22) -> R = { t1, t2, t3, t4, t5, t6, t7, t8, t9, t10, t11, t12, t13, t14, t15, t16, t17, t18, t19, t20, t21, t22 -> this(Tuple22(t1, t2, t3, t4, t5, t6, t7, t8, t9, t10, t11, t12, t13, t14, t15, t16, t17, t18, t19, t20, t21, t22)) }<|MERGE_RESOLUTION|>--- conflicted
+++ resolved
@@ -20,25 +20,6 @@
 import arrow.core.Tuple8
 import arrow.core.Tuple9
 
-<<<<<<< HEAD
-=======
-@Deprecated(
-  "Tuple2 is deprecated in favor of Kotlin's Pair. Use paired() when using Pair.",
-  ReplaceWith("{ (t1, t2) -> this(t1, t2) }")
-)
-fun <T1, T2, R> ((T1, T2) -> R).tupled(): (Tuple2<T1, T2>) -> R = { (t1, t2) -> this(t1, t2) }
-
-@Deprecated(
-  "Tuple3 is deprecated in favor of Kotlin's Triple. Use tripled() when using Triple.",
-  ReplaceWith("{ (t1, t2, t3) -> this(t1, t2, t3) }")
-)
-fun <T1, T2, T3, R> ((T1, T2, T3) -> R).tupled(): (Tuple3<T1, T2, T3>) -> R = { (t1, t2, t3) -> this(t1, t2, t3) }
-
-@Deprecated(
-  "arrow.syntax.function package is deprecated. Use arrow.core package instead.",
-  ReplaceWith("tupled()", "arrow.core.tupled")
-)
->>>>>>> 1cd9a90a
 fun <T1, T2, T3, T4, R> ((T1, T2, T3, T4) -> R).tupled(): (Tuple4<T1, T2, T3, T4>) -> R = { (t1, t2, t3, t4) -> this(t1, t2, t3, t4) }
 
 @Deprecated(
@@ -149,25 +130,6 @@
 )
 fun <T1, T2, T3, T4, T5, T6, T7, T8, T9, T10, T11, T12, T13, T14, T15, T16, T17, T18, T19, T20, T21, T22, R> ((T1, T2, T3, T4, T5, T6, T7, T8, T9, T10, T11, T12, T13, T14, T15, T16, T17, T18, T19, T20, T21, T22) -> R).tupled(): (Tuple22<T1, T2, T3, T4, T5, T6, T7, T8, T9, T10, T11, T12, T13, T14, T15, T16, T17, T18, T19, T20, T21, T22>) -> R = { (t1, t2, t3, t4, t5, t6, t7, t8, t9, t10, t11, t12, t13, t14, t15, t16, t17, t18, t19, t20, t21, t22) -> this(t1, t2, t3, t4, t5, t6, t7, t8, t9, t10, t11, t12, t13, t14, t15, t16, t17, t18, t19, t20, t21, t22) }
 
-<<<<<<< HEAD
-=======
-@Deprecated(
-  "Tuple3 is deprecated in favor of Kotlin's Pair. Use unpaired() when using Pair.",
-  ReplaceWith("{ t1, t2 -> this(Tuple2(t1, t2)) }")
-)
-fun <T1, T2, R> ((Tuple2<T1, T2>) -> R).untupled(): (T1, T2) -> R = { t1, t2 -> this(Tuple2(t1, t2)) }
-
-@Deprecated(
-  "Tuple3 is deprecated in favor of Kotlin's Triple. Use untripled() when using Triple.",
-  ReplaceWith("{ t1, t2, t3 -> this(Tuple3(t1, t2, t3)) }")
-)
-fun <T1, T2, T3, R> ((Tuple3<T1, T2, T3>) -> R).untupled(): (T1, T2, T3) -> R = { t1, t2, t3 -> this(Tuple3(t1, t2, t3)) }
-
-@Deprecated(
-  "arrow.syntax.function package is deprecated. Use arrow.core package instead.",
-  ReplaceWith("untupled()", "arrow.core.untupled")
-)
->>>>>>> 1cd9a90a
 fun <T1, T2, T3, T4, R> ((Tuple4<T1, T2, T3, T4>) -> R).untupled(): (T1, T2, T3, T4) -> R = { t1, t2, t3, t4 -> this(Tuple4(t1, t2, t3, t4)) }
 
 @Deprecated(
