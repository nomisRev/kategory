--- conflicted
+++ resolved
@@ -1,225 +1,18 @@
 package arrow.optics
 
-<<<<<<< HEAD
-import arrow.core.Either
-=======
-import arrow.core.ListExtensions
-import arrow.core.ListK
->>>>>>> e4f33567
-import arrow.core.NonEmptyList
-import arrow.core.None
-import arrow.core.Nullable
-import arrow.core.Option
-import arrow.core.Some
-<<<<<<< HEAD
-import arrow.core.left
-import arrow.core.right
-=======
-import arrow.core.Tuple2
-import arrow.core.identity
-import arrow.core.k
->>>>>>> e4f33567
 import arrow.optics.typeclasses.Cons
 import arrow.optics.typeclasses.Index
 import arrow.optics.typeclasses.Snoc
-<<<<<<< HEAD
-import arrow.typeclasses.Monoid
-=======
->>>>>>> e4f33567
-
-/**
- * [Optional] to safely operate on the head of a list
- */
-<<<<<<< HEAD
-fun <A> POptional.Companion.listHead(): Optional<List<A>, A> =
-  Optional(
-    getOption = { Option.fromNullable(it.firstOrNull()) },
-    set = { list, newHead -> list.mapIndexed { index, value -> if (index == 0) newHead else value } }
-  )
-
-/**
- * [Optional] to safely operate on the tail of a list
- */
-fun <A> POptional.Companion.listTail(): Optional<List<A>, List<A>> =
-  Optional(
-    getOption = { if (it.isEmpty()) None else Some(it.drop(1)) },
-    set = { list, newTail ->
-      list.firstOrNull()?.let {
-        listOf(it) + newTail
-      } ?: emptyList()
-    }
-  )
-
-/**
- * [PIso] that defines equality between a [List] and [Option] [NonEmptyList]
- */
-fun <A, B> PIso.Companion.listToPOptionNel(): PIso<List<A>, List<B>, Option<NonEmptyList<A>>, Option<NonEmptyList<B>>> =
-=======
-@Deprecated(
-  "ListK is being deprecated, use the function defined for List instead.",
-  ReplaceWith(
-    "Optional.listHead<A>()",
-    "arrow.optics.Optional"
-  ),
-  DeprecationLevel.WARNING
-)
-fun <A> ListK.Companion.head(): Optional<List<A>, A> = Optional(
-  getOption = { Option.fromNullable(it.firstOrNull()) },
-  set = { list, newHead -> list.mapIndexed { index, value -> if (index == 0) newHead else value } }
-)
-
-/**
- * [Optional] to safely operate on the tail of a list
- */
-@Deprecated(
-  "ListK is being deprecated, use the function defined for List instead.",
-  ReplaceWith(
-    "Optional.listTail<A>()",
-    "arrow.optics.Optional"
-  ),
-  DeprecationLevel.WARNING
-)
-fun <A> ListK.Companion.tail(): Optional<List<A>, List<A>> = Optional(
-  getOption = { if (it.isEmpty()) None else Some(it.drop(1)) },
-  set = { list, newTail ->
-    list.firstOrNull()?.let {
-      listOf(it) + newTail
-    } ?: emptyList()
-  }
-)
-
-/**
- * [PIso] that defines equality between a [List] and [Option] [NonEmptyList]
- */
-@Deprecated(
-  "ListK is being deprecated, use the function defined for List instead.",
-  ReplaceWith(
-    "Iso.listToPOptionNel<A, B>()",
-    "arrow.optics.Iso"
-  ),
-  DeprecationLevel.WARNING
-)
-fun <A, B> ListK.Companion.toPOptionNel(): PIso<List<A>, List<B>, Option<NonEmptyList<A>>, Option<NonEmptyList<B>>> =
->>>>>>> e4f33567
-  PIso(
-    get = { aas -> if (aas.isEmpty()) None else Some(NonEmptyList(aas.first(), aas.drop(1))) },
-    reverseGet = { optNel -> optNel.fold({ emptyList() }, NonEmptyList<B>::all) }
-  )
-
-/**
- * [Iso] that defines equality between a [List] and [Option] [NonEmptyList]
- */
-<<<<<<< HEAD
-fun <A> PIso.Companion.listToOptionNel(): Iso<List<A>, Option<NonEmptyList<A>>> =
-  listToPOptionNel()
-
-/**
- * [Traversal] for [List] that focuses in each [A] of the source [List].
- */
-fun <A> PTraversal.Companion.list(): Traversal<List<A>, A> =
-  Every.list()
-
-fun <A> Fold.Companion.list(): Fold<List<A>, A> =
-  Every.list()
-=======
-@Deprecated(
-  "ListK is being deprecated, use the function defined for List instead.",
-  ReplaceWith(
-    "Iso.listToOptionNel<A>()",
-    "arrow.optics.Iso"
-  ),
-  DeprecationLevel.WARNING
-)
-fun <A> ListK.Companion.toOptionNel(): Iso<List<A>, Option<NonEmptyList<A>>> = toPOptionNel()
-
-/**
- * [PIso] that defines the equality between a [List] and a [ListK]
- */
-@Deprecated(
-  "ListK is being deprecated, and this function will be removed in 0.13.0.",
-  level = DeprecationLevel.WARNING
-)
-fun <A, B> ListExtensions.toPListK(): PIso<List<A>, List<B>, ListK<A>, ListK<B>> = PIso(
-  get = List<A>::k,
-  reverseGet = ::identity
-)
->>>>>>> e4f33567
-
-fun <A> PEvery.Companion.list(): Every<List<A>, A> = object : Every<List<A>, A> {
-  override fun <R> foldMap(M: Monoid<R>, s: List<A>, map: (A) -> R): R =
-    M.run { s.fold(empty()) { acc, a -> acc.combine(map(a)) } }
-
-<<<<<<< HEAD
-  override fun modify(s: List<A>, map: (focus: A) -> A): List<A> =
-    s.map(map)
-}
-
-/**
- * [FilterIndex] instance definition for [List].
- */
-fun <A> FilterIndex.Companion.list(): FilterIndex<List<A>, Int, A> =
-  FilterIndex { p ->
-    object : Every<List<A>, A> {
-      override fun <R> foldMap(M: Monoid<R>, s: List<A>, map: (A) -> R): R = M.run {
-        s.foldIndexed(empty()) { index, acc, a -> if (p(index)) acc.combine(map(a)) else acc }
-      }
-
-      override fun modify(s: List<A>, map: (focus: A) -> A): List<A> =
-        s.mapIndexed { index, a -> if (p(index)) map(a) else a }
-    }
-  }
-
-/**
- * [Index] instance definition for [List].
- */
-fun <A> Index.Companion.list(): Index<List<A>, Int, A> =
-  Index { i ->
-    POptional(
-      getOrModify = { it.getOrNull(i)?.right() ?: it.left() },
-      set = { l, a -> l.mapIndexed { index: Int, aa: A -> if (index == i) a else aa } }
-    )
-  }
 
 operator fun <A, T> PLens<T, T, List<A>, List<A>>.get(i: Int): POptional<T, T, A, A> =
   Index.list<A>().run { this@get.get(i) }
 
-/**
- * [Cons] instance definition for [List].
- */
-fun <A> Cons.Companion.list(): Cons<List<A>, A> =
-  Cons {
-    PPrism(
-      getOrModify = { list -> list.firstOrNull()?.let { Pair(it, list.drop(1)) }?.right() ?: list.left() },
-      reverseGet = { (a, aas) -> listOf(a) + aas }
-    )
-  }
-
-=======
-operator fun <A, T> PLens<T, T, List<A>, List<A>>.get(i: Int): POptional<T, T, A, A> =
-  Index.list<A>().run { this@get.get(i) }
-
->>>>>>> e4f33567
 infix fun <A> A.cons(tail: List<A>): List<A> =
   Cons.list<A>().run { this@cons.cons(tail) }
 
 fun <A> List<A>.uncons(): Pair<A, List<A>>? =
   Cons.list<A>().run { this@uncons.uncons() }
 
-<<<<<<< HEAD
-fun <A> Snoc.Companion.list(): Snoc<List<A>, A> = Snoc {
-  object : Prism<List<A>, Pair<List<A>, A>> {
-    override fun getOrModify(s: List<A>): Either<List<A>, Pair<List<A>, A>> =
-      Nullable.zip(s.dropLast(1), s.lastOrNull()) { a, b ->
-        Pair(a, b).right()
-      } ?: s.left()
-
-    override fun reverseGet(b: Pair<List<A>, A>): List<A> =
-      b.first + b.second
-  }
-}
-
-=======
->>>>>>> e4f33567
 infix fun <A> List<A>.snoc(last: A): List<A> =
   Snoc.list<A>().run { this@snoc.snoc(last) }
 
