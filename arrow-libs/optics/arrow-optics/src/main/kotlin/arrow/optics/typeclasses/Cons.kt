--- conflicted
+++ resolved
@@ -1,21 +1,12 @@
 package arrow.optics.typeclasses
 
-<<<<<<< HEAD
-import arrow.optics.Iso
-import arrow.optics.Optional
-import arrow.optics.PLens
-=======
-import arrow.core.Option
-import arrow.core.Tuple2
 import arrow.core.left
 import arrow.core.right
 import arrow.optics.Iso
 import arrow.optics.Optional
+import arrow.optics.PLens
 import arrow.optics.PPrism
->>>>>>> e4f33567
 import arrow.optics.Prism
-import arrow.optics.pairFirst
-import arrow.optics.pairSecond
 
 /**
  * [Cons] provides a [Prism] between [S] and its first element [A] and tail [S].
@@ -77,7 +68,7 @@
     fun <A> list(): Cons<List<A>, A> =
       Cons {
         PPrism(
-          getOrModify = { list -> list.firstOrNull()?.let { Tuple2(it, list.drop(1)) }?.right() ?: list.left() },
+          getOrModify = { list -> list.firstOrNull()?.let { Pair(it, list.drop(1)) }?.right() ?: list.left() },
           reverseGet = { (a, aas) -> listOf(a) + aas }
         )
       }
@@ -89,7 +80,7 @@
     fun string(): Cons<String, Char> =
       Cons {
         Prism(
-          getOrModify = { if (it.isNotEmpty()) Tuple2(it.first(), it.drop(1)).right() else it.left() },
+          getOrModify = { if (it.isNotEmpty()) Pair(it.first(), it.drop(1)).right() else it.left() },
           reverseGet = { (h, t) -> h + t }
         )
       }
