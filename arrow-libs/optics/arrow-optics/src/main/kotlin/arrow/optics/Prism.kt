package arrow.optics

import arrow.core.Either
import arrow.core.Option
<<<<<<< HEAD
=======
import arrow.core.Right
import arrow.core.Some
import arrow.core.Tuple2
>>>>>>> e4f33567
import arrow.core.compose
import arrow.core.flatMap
import arrow.core.identity
import arrow.typeclasses.Monoid

<<<<<<< HEAD
=======
@Deprecated(KindDeprecation)
class ForPPrism private constructor() {
  companion object
}
@Deprecated(KindDeprecation)
typealias PPrismOf<S, T, A, B> = arrow.Kind4<ForPPrism, S, T, A, B>
@Deprecated(KindDeprecation)
typealias PPrismPartialOf<S, T, A> = arrow.Kind3<ForPPrism, S, T, A>
@Deprecated(KindDeprecation)
typealias PPrismKindedJ<S, T, A, B> = arrow.HkJ4<ForPPrism, S, T, A, B>

@Suppress("UNCHECKED_CAST", "NOTHING_TO_INLINE")
@Deprecated(KindDeprecation)
inline fun <S, T, A, B> PPrismOf<S, T, A, B>.fix(): PPrism<S, T, A, B> =
  this as PPrism<S, T, A, B>

>>>>>>> e4f33567
/**
 * [Prism] is a type alias for [PPrism] which fixes the type arguments
 * and restricts the [PPrism] to monomorphic updates.
 */
typealias Prism<S, A> = PPrism<S, S, A, A>

/**
 * A [Prism] is a loss less invertible optic that can look into a structure and optionally find its focus.
 * Mostly used for finding a focus that is only present under certain conditions i.e. list head Prism<List<Int>, Int>
 *
 * A (polymorphic) [PPrism] is useful when setting or modifying a value for a polymorphic sum type
 * i.e. PPrism<Option<String>, Option<Int>, String, Int>
 *
 * A [PPrism] gathers the two concepts of pattern matching and constructor and thus can be seen as a pair of functions:
 * - `getOrModify: A -> Either<A, B>` meaning it returns the focus of a [PPrism] OR the original value
 * - `reverseGet : B -> A` meaning we can construct the source type of a [PPrism] from a focus `B`
 *
 * @param S the source of a [PPrism]
 * @param T the modified source of a [PPrism]
 * @param A the focus of a [PPrism]
 * @param B the modified focus of a [PPrism]
 */
interface PPrism<S, T, A, B> : POptional<S, T, A, B>, PSetter<S, T, A, B>, Fold<S, A>, PTraversal<S, T, A, B>, PEvery<S, T, A, B> {

<<<<<<< HEAD
  override fun getOrModify(source: S): Either<T, A>

  fun reverseGet(focus: B): T

  override fun <R> foldMap(M: Monoid<R>, source: S, map: (focus: A) -> R): R =
    getOrNull(source)?.let(map) ?: M.empty()
=======
  fun getOrModify(s: S): Either<T, A>
  fun reverseGet(b: B): T

  companion object {

    fun <S> id() = PIso.id<S>().asPrism()

    /**
     * Invoke operator overload to create a [PPrism] of type `S` with focus `A`.
     * Can also be used to construct [Prism]
     */
    operator fun <S, T, A, B> invoke(getOrModify: (S) -> Either<T, A>, reverseGet: (B) -> T) =
      object : PPrism<S, T, A, B> {
        override fun getOrModify(s: S): Either<T, A> = getOrModify(s)

        override fun reverseGet(b: B): T = reverseGet(b)
      }

    /**
     * A [PPrism] that checks for equality with a given value [a]
     */
    fun <A> only(a: A, EQA: Eq<A>): Prism<A, Unit> = Prism(
      getOrModify = { a2 -> (if (EQA.run { a.eqv(a2) }) Either.Left(a) else Either.Right(Unit)) },
      reverseGet = { a }
    )

    /**
     * [PPrism] to focus into an [arrow.core.Some]
     */
    @JvmStatic
    fun <A, B> pSome(): PPrism<Option<A>, Option<B>, A, B> =
      PPrism(
        getOrModify = { option -> option.fold({ Either.Left(None) }, ::Right) },
        reverseGet = ::Some
      )

    /**
     * [Prism] to focus into an [arrow.core.Some]
     */
    @JvmStatic
    fun <A> some(): Prism<Option<A>, A> =
      pSome()

    /**
     * [Prism] to focus into an [arrow.core.None]
     */
    @JvmStatic
    fun <A> none(): Prism<Option<A>, Unit> =
      Prism(
        getOrModify = { option -> option.fold({ Either.Right(Unit) }, { Either.Left(option) }) },
        reverseGet = { _ -> None }
      )
  }

  /**
   * Modify the focus of a [PPrism] with an [Applicative] function
   */
  fun <F> modifyF(FA: Applicative<F>, s: S, f: (A) -> Kind<F, B>): Kind<F, T> = FA.run {
    getOrModify(s).fold(
      ::just
    ) { f(it).map(::reverseGet) }
  }

  /**
   * Modify the focus of a [PPrism] with an [Applicative] function
   */
  fun <F> liftF(FA: Applicative<F>, f: (A) -> Kind<F, B>): (S) -> Kind<F, T> = FA.run {
    { s ->
      getOrModify(s).fold(
        ::just
      ) { f(it).map(::reverseGet) }
    }
  }

  /**
   * Get the focus or [Option.None] if focus cannot be seen
   */
  fun getOption(s: S): Option<A> = getOrModify(s).toOption()

  /**
   * Set the focus of a [PPrism] with a value
   */
  fun set(s: S, b: B): T = modify(s) { b }

  /**
   * Set the focus of a [PPrism] with a value
   */
  fun setOption(s: S, b: B): Option<T> = modifyOption(s) { b }

  /**
   * Check if a focus can be seen by the [PPrism]
   */
  fun nonEmpty(s: S): Boolean = getOption(s).fold({ false }, { true })

  /**
   * Check if no focus can be seen by the [PPrism]
   */
  fun isEmpty(s: S): Boolean = !nonEmpty(s)
>>>>>>> e4f33567

  /**
   * Modify the focus of a [PPrism] with a function
   */
  override fun modify(source: S, map: (A) -> B): T =
    getOrModify(source).fold(::identity) { a -> reverseGet(map(a)) }

  /**
   * Set the focus of a [PPrism] with a value
   */
  override fun set(source: S, focus: B): T =
    modify(source) { focus }

  /**
   * Lift a function [f]: `(A) -> B to the context of `S`: `(S) -> T?`
   */
  fun liftNullable(f: (focus: A) -> B): (source: S) -> T? =
    { s -> getOrNull(s)?.let { b -> reverseGet(f(b)) } }

  /**
   * Create a product of the [PPrism] and a type [C]
   */
  override fun <C> first(): PPrism<Pair<S, C>, Pair<T, C>, Pair<A, C>, Pair<B, C>> =
    PPrism(
      { (s, c) -> getOrModify(s).bimap({ it to c }, { it to c }) },
      { (b, c) -> reverseGet(b) to c }
    )

  /**
   * Create a product of a type [C] and the [PPrism]
   */
  override fun <C> second(): PPrism<Pair<C, S>, Pair<C, T>, Pair<C, A>, Pair<C, B>> =
    PPrism(
      { (c, s) -> getOrModify(s).bimap({ c to it }, { c to it }) },
      { (c, b) -> c to reverseGet(b) }
    )

  /**
   * Create a sum of the [PPrism] and a type [C]
   */
<<<<<<< HEAD
  override fun <C> left(): PPrism<Either<S, C>, Either<T, C>, Either<A, C>, Either<B, C>> =
    PPrism(
      { it.fold({ a -> getOrModify(a).bimap({ Either.Left(it) }, { Either.Left(it) }) }, { c -> Either.Right(Either.Right(c)) }) },
      {
        when (it) {
          is Either.Left -> Either.Left(reverseGet(it.value))
          is Either.Right -> Either.Right(it.value)
        }
=======
  fun <C> left(): PPrism<Either<S, C>, Either<T, C>, Either<A, C>, Either<B, C>> = PPrism(
    {
      it.fold(
        { a -> getOrModify(a).bimap({ Either.Left(it) }, { Either.Left(it) }) },
        { c -> Either.Right(Either.Right(c)) })
    },
    {
      when (it) {
        is Either.Left -> Either.Left(reverseGet(it.a))
        is Either.Right -> Either.Right(it.b)
>>>>>>> e4f33567
      }
    )

  /**
   * Create a sum of a type [C] and the [PPrism]
   */
<<<<<<< HEAD
  override fun <C> right(): PPrism<Either<C, S>, Either<C, T>, Either<C, A>, Either<C, B>> =
    PPrism(
      { it.fold({ c -> Either.Right(Either.Left(c)) }, { s -> getOrModify(s).bimap({ Either.Right(it) }, { Either.Right(it) }) }) },
      { it.map(this::reverseGet) }
    )
=======
  fun <C> right(): PPrism<Either<C, S>, Either<C, T>, Either<C, A>, Either<C, B>> = PPrism(
    {
      it.fold(
        { c -> Either.Right(Either.Left(c)) },
        { s -> getOrModify(s).bimap({ Either.Right(it) }, { Either.Right(it) }) })
    },
    { it.map(this::reverseGet) }
  )
>>>>>>> e4f33567

  /**
   * Compose a [PPrism] with another [PPrism]
   */
  infix fun <C, D> compose(other: PPrism<A, B, C, D>): PPrism<S, T, C, D> =
    PPrism(
      getOrModify = { s -> getOrModify(s).flatMap { a -> other.getOrModify(a).bimap({ set(s, it) }, ::identity) } },
      reverseGet = this::reverseGet compose other::reverseGet
    )

  operator fun <C, D> plus(other: PPrism<A, B, C, D>): PPrism<S, T, C, D> =
    this compose other

  companion object {

    fun <S> id(): PPrism<S, S, S, S> =
      PIso.id()

    /**
     * Invoke operator overload to create a [PPrism] of type `S` with focus `A`.
     * Can also be used to construct [Prism]
     */
    operator fun <S, T, A, B> invoke(getOrModify: (source: S) -> Either<T, A>, reverseGet: (focus: B) -> T) =
      object : PPrism<S, T, A, B> {
        override fun getOrModify(source: S): Either<T, A> = getOrModify(source)
        override fun reverseGet(focus: B): T = reverseGet(focus)
      }

    /**
     * A [PPrism] that checks for equality with a given value [a]
     */
    fun <A> only(a: A, eq: (constant: A, other: A) -> Boolean = { aa, b -> aa == b }): Prism<A, Unit> = Prism(
      getOrModify = { a2 -> (if (eq(a, a2)) Either.Left(a) else Either.Right(Unit)) },
      reverseGet = { a }
    )
  }
}

/**
 * Invoke operator overload to create a [PPrism] of type `S` with a focus `A` where `A` is a subtype of `S`
 * Can also be used to construct [Prism]
 */
@Suppress("FunctionName")
fun <S, A> Prism(getOption: (source: S) -> Option<A>, reverseGet: (focus: A) -> S): Prism<S, A> = Prism(
  getOrModify = { getOption(it).toEither { it } },
  reverseGet = { reverseGet(it) }
)<|MERGE_RESOLUTION|>--- conflicted
+++ resolved
@@ -1,37 +1,14 @@
 package arrow.optics
 
 import arrow.core.Either
+import arrow.core.None
 import arrow.core.Option
-<<<<<<< HEAD
-=======
-import arrow.core.Right
 import arrow.core.Some
-import arrow.core.Tuple2
->>>>>>> e4f33567
 import arrow.core.compose
 import arrow.core.flatMap
 import arrow.core.identity
 import arrow.typeclasses.Monoid
 
-<<<<<<< HEAD
-=======
-@Deprecated(KindDeprecation)
-class ForPPrism private constructor() {
-  companion object
-}
-@Deprecated(KindDeprecation)
-typealias PPrismOf<S, T, A, B> = arrow.Kind4<ForPPrism, S, T, A, B>
-@Deprecated(KindDeprecation)
-typealias PPrismPartialOf<S, T, A> = arrow.Kind3<ForPPrism, S, T, A>
-@Deprecated(KindDeprecation)
-typealias PPrismKindedJ<S, T, A, B> = arrow.HkJ4<ForPPrism, S, T, A, B>
-
-@Suppress("UNCHECKED_CAST", "NOTHING_TO_INLINE")
-@Deprecated(KindDeprecation)
-inline fun <S, T, A, B> PPrismOf<S, T, A, B>.fix(): PPrism<S, T, A, B> =
-  this as PPrism<S, T, A, B>
-
->>>>>>> e4f33567
 /**
  * [Prism] is a type alias for [PPrism] which fixes the type arguments
  * and restricts the [PPrism] to monomorphic updates.
@@ -56,113 +33,12 @@
  */
 interface PPrism<S, T, A, B> : POptional<S, T, A, B>, PSetter<S, T, A, B>, Fold<S, A>, PTraversal<S, T, A, B>, PEvery<S, T, A, B> {
 
-<<<<<<< HEAD
   override fun getOrModify(source: S): Either<T, A>
 
   fun reverseGet(focus: B): T
 
   override fun <R> foldMap(M: Monoid<R>, source: S, map: (focus: A) -> R): R =
     getOrNull(source)?.let(map) ?: M.empty()
-=======
-  fun getOrModify(s: S): Either<T, A>
-  fun reverseGet(b: B): T
-
-  companion object {
-
-    fun <S> id() = PIso.id<S>().asPrism()
-
-    /**
-     * Invoke operator overload to create a [PPrism] of type `S` with focus `A`.
-     * Can also be used to construct [Prism]
-     */
-    operator fun <S, T, A, B> invoke(getOrModify: (S) -> Either<T, A>, reverseGet: (B) -> T) =
-      object : PPrism<S, T, A, B> {
-        override fun getOrModify(s: S): Either<T, A> = getOrModify(s)
-
-        override fun reverseGet(b: B): T = reverseGet(b)
-      }
-
-    /**
-     * A [PPrism] that checks for equality with a given value [a]
-     */
-    fun <A> only(a: A, EQA: Eq<A>): Prism<A, Unit> = Prism(
-      getOrModify = { a2 -> (if (EQA.run { a.eqv(a2) }) Either.Left(a) else Either.Right(Unit)) },
-      reverseGet = { a }
-    )
-
-    /**
-     * [PPrism] to focus into an [arrow.core.Some]
-     */
-    @JvmStatic
-    fun <A, B> pSome(): PPrism<Option<A>, Option<B>, A, B> =
-      PPrism(
-        getOrModify = { option -> option.fold({ Either.Left(None) }, ::Right) },
-        reverseGet = ::Some
-      )
-
-    /**
-     * [Prism] to focus into an [arrow.core.Some]
-     */
-    @JvmStatic
-    fun <A> some(): Prism<Option<A>, A> =
-      pSome()
-
-    /**
-     * [Prism] to focus into an [arrow.core.None]
-     */
-    @JvmStatic
-    fun <A> none(): Prism<Option<A>, Unit> =
-      Prism(
-        getOrModify = { option -> option.fold({ Either.Right(Unit) }, { Either.Left(option) }) },
-        reverseGet = { _ -> None }
-      )
-  }
-
-  /**
-   * Modify the focus of a [PPrism] with an [Applicative] function
-   */
-  fun <F> modifyF(FA: Applicative<F>, s: S, f: (A) -> Kind<F, B>): Kind<F, T> = FA.run {
-    getOrModify(s).fold(
-      ::just
-    ) { f(it).map(::reverseGet) }
-  }
-
-  /**
-   * Modify the focus of a [PPrism] with an [Applicative] function
-   */
-  fun <F> liftF(FA: Applicative<F>, f: (A) -> Kind<F, B>): (S) -> Kind<F, T> = FA.run {
-    { s ->
-      getOrModify(s).fold(
-        ::just
-      ) { f(it).map(::reverseGet) }
-    }
-  }
-
-  /**
-   * Get the focus or [Option.None] if focus cannot be seen
-   */
-  fun getOption(s: S): Option<A> = getOrModify(s).toOption()
-
-  /**
-   * Set the focus of a [PPrism] with a value
-   */
-  fun set(s: S, b: B): T = modify(s) { b }
-
-  /**
-   * Set the focus of a [PPrism] with a value
-   */
-  fun setOption(s: S, b: B): Option<T> = modifyOption(s) { b }
-
-  /**
-   * Check if a focus can be seen by the [PPrism]
-   */
-  fun nonEmpty(s: S): Boolean = getOption(s).fold({ false }, { true })
-
-  /**
-   * Check if no focus can be seen by the [PPrism]
-   */
-  fun isEmpty(s: S): Boolean = !nonEmpty(s)
->>>>>>> e4f33567
 
   /**
    * Modify the focus of a [PPrism] with a function
@@ -203,7 +79,6 @@
   /**
    * Create a sum of the [PPrism] and a type [C]
    */
-<<<<<<< HEAD
   override fun <C> left(): PPrism<Either<S, C>, Either<T, C>, Either<A, C>, Either<B, C>> =
     PPrism(
       { it.fold({ a -> getOrModify(a).bimap({ Either.Left(it) }, { Either.Left(it) }) }, { c -> Either.Right(Either.Right(c)) }) },
@@ -212,40 +87,17 @@
           is Either.Left -> Either.Left(reverseGet(it.value))
           is Either.Right -> Either.Right(it.value)
         }
-=======
-  fun <C> left(): PPrism<Either<S, C>, Either<T, C>, Either<A, C>, Either<B, C>> = PPrism(
-    {
-      it.fold(
-        { a -> getOrModify(a).bimap({ Either.Left(it) }, { Either.Left(it) }) },
-        { c -> Either.Right(Either.Right(c)) })
-    },
-    {
-      when (it) {
-        is Either.Left -> Either.Left(reverseGet(it.a))
-        is Either.Right -> Either.Right(it.b)
->>>>>>> e4f33567
       }
     )
 
   /**
    * Create a sum of a type [C] and the [PPrism]
    */
-<<<<<<< HEAD
   override fun <C> right(): PPrism<Either<C, S>, Either<C, T>, Either<C, A>, Either<C, B>> =
     PPrism(
       { it.fold({ c -> Either.Right(Either.Left(c)) }, { s -> getOrModify(s).bimap({ Either.Right(it) }, { Either.Right(it) }) }) },
       { it.map(this::reverseGet) }
     )
-=======
-  fun <C> right(): PPrism<Either<C, S>, Either<C, T>, Either<C, A>, Either<C, B>> = PPrism(
-    {
-      it.fold(
-        { c -> Either.Right(Either.Left(c)) },
-        { s -> getOrModify(s).bimap({ Either.Right(it) }, { Either.Right(it) }) })
-    },
-    { it.map(this::reverseGet) }
-  )
->>>>>>> e4f33567
 
   /**
    * Compose a [PPrism] with another [PPrism]
@@ -261,17 +113,17 @@
 
   companion object {
 
-    fun <S> id(): PPrism<S, S, S, S> =
-      PIso.id()
+    fun <S> id() = PIso.id<S>()
 
     /**
      * Invoke operator overload to create a [PPrism] of type `S` with focus `A`.
      * Can also be used to construct [Prism]
      */
-    operator fun <S, T, A, B> invoke(getOrModify: (source: S) -> Either<T, A>, reverseGet: (focus: B) -> T) =
+    operator fun <S, T, A, B> invoke(getOrModify: (S) -> Either<T, A>, reverseGet: (B) -> T) =
       object : PPrism<S, T, A, B> {
-        override fun getOrModify(source: S): Either<T, A> = getOrModify(source)
-        override fun reverseGet(focus: B): T = reverseGet(focus)
+        override fun getOrModify(s: S): Either<T, A> = getOrModify(s)
+
+        override fun reverseGet(b: B): T = reverseGet(b)
       }
 
     /**
@@ -281,6 +133,33 @@
       getOrModify = { a2 -> (if (eq(a, a2)) Either.Left(a) else Either.Right(Unit)) },
       reverseGet = { a }
     )
+
+    /**
+     * [PPrism] to focus into an [arrow.core.Some]
+     */
+    @JvmStatic
+    fun <A, B> pSome(): PPrism<Option<A>, Option<B>, A, B> =
+      PPrism(
+        getOrModify = { option -> option.fold({ Either.Left(None) }, { Either.Right(it) }) },
+        reverseGet = ::Some
+      )
+
+    /**
+     * [Prism] to focus into an [arrow.core.Some]
+     */
+    @JvmStatic
+    fun <A> some(): Prism<Option<A>, A> =
+      pSome()
+
+    /**
+     * [Prism] to focus into an [arrow.core.None]
+     */
+    @JvmStatic
+    fun <A> none(): Prism<Option<A>, Unit> =
+      Prism(
+        getOrModify = { option -> option.fold({ Either.Right(Unit) }, { Either.Left(option) }) },
+        reverseGet = { _ -> None }
+      )
   }
 }
 
