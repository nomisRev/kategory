package arrow.fx.coroutines.parMapN

import arrow.core.Either
import arrow.fx.coroutines.ArrowFxSpec
import arrow.fx.coroutines.Atomic
import arrow.fx.coroutines.ExitCase
import arrow.fx.coroutines.NamedThreadFactory
import arrow.fx.coroutines.Resource
import arrow.fx.coroutines.guaranteeCase
import arrow.fx.coroutines.leftException
import arrow.fx.coroutines.never
import arrow.fx.coroutines.parMapN
import arrow.fx.coroutines.parZip
import arrow.fx.coroutines.single
import arrow.fx.coroutines.singleThreadName
import arrow.fx.coroutines.suspend
import arrow.fx.coroutines.threadName
import arrow.fx.coroutines.throwable
import io.kotest.matchers.should
import io.kotest.matchers.shouldBe
import io.kotest.matchers.types.shouldBeInstanceOf
import io.kotest.property.Arb
import io.kotest.property.arbitrary.element
import io.kotest.property.arbitrary.int
import io.kotest.property.arbitrary.string
<<<<<<< HEAD
import kotlinx.coroutines.CompletableDeferred
import kotlinx.coroutines.async
import kotlinx.coroutines.channels.Channel
=======
import kotlinx.coroutines.CoroutineScope
>>>>>>> d2ee28a9
import kotlinx.coroutines.withContext
import java.util.concurrent.Executors

class ParMap3Test : ArrowFxSpec(
  spec = {
    "parMapN 3 returns to original context" {
      val mapCtxName = "parMap3"
      val mapCtx = Resource.fromExecutor { Executors.newFixedThreadPool(3, NamedThreadFactory { mapCtxName }) }

      checkAll {
        single.zip(mapCtx).use { (_single, _mapCtx) ->
          withContext(_single) {
            threadName() shouldBe singleThreadName

            val (s1, s2, s3) = parZip(_mapCtx, { Thread.currentThread().name }, { Thread.currentThread().name }, { Thread.currentThread().name }) { a, b, c -> Triple(a, b, c) }

            s1 shouldBe mapCtxName
            s2 shouldBe mapCtxName
            s3 shouldBe mapCtxName
            threadName() shouldBe singleThreadName
          }
        }
      }
    }

    "parMapN 3 returns to original context on failure" {
      val mapCtxName = "parMap3"
      val mapCtx = Resource.fromExecutor { Executors.newFixedThreadPool(3, NamedThreadFactory { mapCtxName }) }

      checkAll(Arb.int(1..3), Arb.throwable()) { choose, e ->
        single.zip(mapCtx).use { (_single, _mapCtx) ->
          withContext(_single) {
            threadName() shouldBe singleThreadName

            Either.catch {
              when (choose) {
                1 -> parZip(
                  _mapCtx,
                  { e.suspend() },
                  { never<Nothing>() },
                  { never<Nothing>() }
                ) { _, _, _ -> Unit }
                2 -> parZip(
                  _mapCtx,
                  { never<Nothing>() },
                  { e.suspend() },
                  { never<Nothing>() }
                ) { _, _, _ -> Unit }
                else -> parZip(
                  _mapCtx,
                  { never<Nothing>() },
                  { never<Nothing>() },
                  { e.suspend() }
                ) { _, _, _ -> Unit }
              }
            } should leftException(e)

            threadName() shouldBe singleThreadName
          }
        }
      }
    }

    "parMapN 3 runs in parallel" {
      checkAll(Arb.int(), Arb.int(), Arb.int()) { a, b, c ->
        val r = Atomic("")
        val modifyGate1 = CompletableDeferred<Unit>()
        val modifyGate2 = CompletableDeferred<Unit>()

        parZip(
          {
            modifyGate2.await()
            r.update { i -> "$i$a" }
          },
          {
            modifyGate1.await()
            r.update { i -> "$i$b" }
            modifyGate2.complete(Unit)
          },
          {
            r.set("$c")
            modifyGate1.complete(Unit)
          }
        ) { _a, _b, _c ->
          Triple(_a, _b, _c)
        }

        r.get() shouldBe "$c$b$a"
      }
    }

    "parMapN 3 finishes on single thread" {
      checkAll(Arb.string()) {
        single.use { ctx ->
          parZip(ctx, { Thread.currentThread().name }, { Thread.currentThread().name }, { Thread.currentThread().name }) { a, b, c -> Triple(a, b, c) }
        } shouldBe Triple("single", "single", "single")
      }
    }

    "Cancelling parMapN 3 cancels all participants" {
      checkAll(Arb.int(), Arb.int(), Arb.int()) { a, b, c ->
        val s = Channel<Unit>()
        val pa = CompletableDeferred<Pair<Int, ExitCase>>()
        val pb = CompletableDeferred<Pair<Int, ExitCase>>()
        val pc = CompletableDeferred<Pair<Int, ExitCase>>()

<<<<<<< HEAD
        val loserA = suspend { guaranteeCase({ s.receive(); never<Int>() }) { ex -> pa.complete(Pair(a, ex)) } }
        val loserB = suspend { guaranteeCase({ s.receive(); never<Int>() }) { ex -> pb.complete(Pair(b, ex)) } }
        val loserC = suspend { guaranteeCase({ s.receive(); never<Int>() }) { ex -> pc.complete(Pair(c, ex)) } }

        val f = async { parMapN(loserA, loserB, loserC) { _a, _b, _c -> Triple(_a, _b, _c) } }
=======
        val loserA: suspend CoroutineScope.() -> Int = { guaranteeCase({ s.release(); never<Int>() }) { ex -> pa.complete(Pair(a, ex)) } }
        val loserB: suspend CoroutineScope.() -> Int = { guaranteeCase({ s.release(); never<Int>() }) { ex -> pb.complete(Pair(b, ex)) } }
        val loserC: suspend CoroutineScope.() -> Int = { guaranteeCase({ s.release(); never<Int>() }) { ex -> pc.complete(Pair(c, ex)) } }

        val f = ForkAndForget { parZip(loserA, loserB, loserC) { _a, _b, _c -> Triple(_a, _b, _c) } }
>>>>>>> d2ee28a9

        s.send(Unit) // Suspend until all racers started
        s.send(Unit)
        s.send(Unit)
        f.cancel()

        pa.await().let { (res, exit) ->
          res shouldBe a
          exit.shouldBeInstanceOf<ExitCase.Cancelled>()
        }
        pb.await().let { (res, exit) ->
          res shouldBe b
          exit.shouldBeInstanceOf<ExitCase.Cancelled>()
        }
        pc.await().let { (res, exit) ->
          res shouldBe c
          exit.shouldBeInstanceOf<ExitCase.Cancelled>()
        }
      }
    }

    "parMapN 3 cancels losers if a failure occurs in one of the tasks" {
      checkAll(
        Arb.throwable(),
        Arb.element(listOf(1, 2, 3)),
        Arb.int(),
        Arb.int()
      ) { e, winningTask, a, b ->
        val s = Channel<Unit>()
        val pa = CompletableDeferred<Pair<Int, ExitCase>>()
        val pb = CompletableDeferred<Pair<Int, ExitCase>>()

<<<<<<< HEAD
        val winner = suspend { s.send(Unit); s.send(Unit); throw e }
        val loserA = suspend { guaranteeCase({ s.receive(); never<Int>() }) { ex -> pa.complete(Pair(a, ex)) } }
        val loserB = suspend { guaranteeCase({ s.receive(); never<Int>() }) { ex -> pb.complete(Pair(b, ex)) } }
=======
        val winner: suspend CoroutineScope.() -> Int = { s.acquireN(2); throw e }
        val loserA: suspend CoroutineScope.() -> Int = { guaranteeCase({ s.release(); never<Int>() }) { ex -> pa.complete(Pair(a, ex)) } }
        val loserB: suspend CoroutineScope.() -> Int = { guaranteeCase({ s.release(); never<Int>() }) { ex -> pb.complete(Pair(b, ex)) } }
>>>>>>> d2ee28a9

        val r = Either.catch {
          when (winningTask) {
            1 -> parZip(winner, loserA, loserB) { _, _, _ -> Unit }
            2 -> parZip(loserA, winner, loserB) { _, _, _ -> Unit }
            else -> parZip(loserA, loserB, winner) { _, _, _ -> Unit }
          }
        }

        pa.await().let { (res, exit) ->
          res shouldBe a
          exit.shouldBeInstanceOf<ExitCase.Cancelled>()
        }
        pb.await().let { (res, exit) ->
          res shouldBe b
          exit.shouldBeInstanceOf<ExitCase.Cancelled>()
        }
        r should leftException(e)
      }
    }
  }
)<|MERGE_RESOLUTION|>--- conflicted
+++ resolved
@@ -23,13 +23,10 @@
 import io.kotest.property.arbitrary.element
 import io.kotest.property.arbitrary.int
 import io.kotest.property.arbitrary.string
-<<<<<<< HEAD
 import kotlinx.coroutines.CompletableDeferred
 import kotlinx.coroutines.async
 import kotlinx.coroutines.channels.Channel
-=======
 import kotlinx.coroutines.CoroutineScope
->>>>>>> d2ee28a9
 import kotlinx.coroutines.withContext
 import java.util.concurrent.Executors
 
@@ -136,19 +133,11 @@
         val pb = CompletableDeferred<Pair<Int, ExitCase>>()
         val pc = CompletableDeferred<Pair<Int, ExitCase>>()
 
-<<<<<<< HEAD
-        val loserA = suspend { guaranteeCase({ s.receive(); never<Int>() }) { ex -> pa.complete(Pair(a, ex)) } }
-        val loserB = suspend { guaranteeCase({ s.receive(); never<Int>() }) { ex -> pb.complete(Pair(b, ex)) } }
-        val loserC = suspend { guaranteeCase({ s.receive(); never<Int>() }) { ex -> pc.complete(Pair(c, ex)) } }
+        val loserA: suspend CoroutineScope.() -> Int = { guaranteeCase({ s.receive(); never<Int>() }) { ex -> pa.complete(Pair(a, ex)) } }
+        val loserB: suspend CoroutineScope.() -> Int = { guaranteeCase({ s.receive(); never<Int>() }) { ex -> pb.complete(Pair(b, ex)) } }
+        val loserC: suspend CoroutineScope.() -> Int = { guaranteeCase({ s.receive(); never<Int>() }) { ex -> pc.complete(Pair(c, ex)) } }
 
-        val f = async { parMapN(loserA, loserB, loserC) { _a, _b, _c -> Triple(_a, _b, _c) } }
-=======
-        val loserA: suspend CoroutineScope.() -> Int = { guaranteeCase({ s.release(); never<Int>() }) { ex -> pa.complete(Pair(a, ex)) } }
-        val loserB: suspend CoroutineScope.() -> Int = { guaranteeCase({ s.release(); never<Int>() }) { ex -> pb.complete(Pair(b, ex)) } }
-        val loserC: suspend CoroutineScope.() -> Int = { guaranteeCase({ s.release(); never<Int>() }) { ex -> pc.complete(Pair(c, ex)) } }
-
-        val f = ForkAndForget { parZip(loserA, loserB, loserC) { _a, _b, _c -> Triple(_a, _b, _c) } }
->>>>>>> d2ee28a9
+        val f = async { parZip(loserA, loserB, loserC) { _a, _b, _c -> Triple(_a, _b, _c) } }
 
         s.send(Unit) // Suspend until all racers started
         s.send(Unit)
@@ -181,15 +170,9 @@
         val pa = CompletableDeferred<Pair<Int, ExitCase>>()
         val pb = CompletableDeferred<Pair<Int, ExitCase>>()
 
-<<<<<<< HEAD
-        val winner = suspend { s.send(Unit); s.send(Unit); throw e }
-        val loserA = suspend { guaranteeCase({ s.receive(); never<Int>() }) { ex -> pa.complete(Pair(a, ex)) } }
-        val loserB = suspend { guaranteeCase({ s.receive(); never<Int>() }) { ex -> pb.complete(Pair(b, ex)) } }
-=======
-        val winner: suspend CoroutineScope.() -> Int = { s.acquireN(2); throw e }
-        val loserA: suspend CoroutineScope.() -> Int = { guaranteeCase({ s.release(); never<Int>() }) { ex -> pa.complete(Pair(a, ex)) } }
-        val loserB: suspend CoroutineScope.() -> Int = { guaranteeCase({ s.release(); never<Int>() }) { ex -> pb.complete(Pair(b, ex)) } }
->>>>>>> d2ee28a9
+        val winner: suspend CoroutineScope.() -> Int = { s.send(Unit); s.send(Unit); throw e }
+        val loserA: suspend CoroutineScope.() -> Int = { guaranteeCase({ s.receive(); never<Int>() }) { ex -> pa.complete(Pair(a, ex)) } }
+        val loserB: suspend CoroutineScope.() -> Int = { guaranteeCase({ s.receive(); never<Int>() }) { ex -> pb.complete(Pair(b, ex)) } }
 
         val r = Either.catch {
           when (winningTask) {
