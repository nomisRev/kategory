--- conflicted
+++ resolved
@@ -1,7 +1,6 @@
 <?xml version="1.0" encoding="UTF-8" standalone="yes"?>
 <SmellBaseline>
     <Blacklist timestamp="1490879306930"/>
-<<<<<<< HEAD
     <Whitelist timestamp="1491331095617">
         <ID>LongParameterList:Applicative.kt$( AP: Applicative&lt;HKF&gt;, other: HK&lt;HKF, Z&gt;, dummyImplicit: Any? = null, dummyImplicit2: Any? = null)</ID>
         <ID>LongParameterList:Applicative.kt$( AP: Applicative&lt;HKF&gt;, other: HK&lt;HKF, Z&gt;, dummyImplicit: Any? = null, dummyImplicit2: Any? = null, dummyImplicit3: Any? = null)</ID>
@@ -34,9 +33,7 @@
         <ID>NamingConventionViolation:Applicative.kt$Tuple8&lt;out A, out B, out C, out D, out E, out F, out G, out H&gt;</ID>
         <ID>NamingConventionViolation:Applicative.kt$Tuple9&lt;out A, out B, out C, out D, out E, out F, out G, out H, out I&gt;</ID>
         <ID>NamingConventionViolation:Applicative.kt$Tuple10&lt;out A, out B, out C, out D, out E, out F, out G, out H, out I, out J&gt;</ID>
-=======
     <Whitelist timestamp="1491577642554">
         <ID>EmptyClassBlock:Typeclass.kt$&lt;no name provided&gt; : TypeLiteral</ID>
->>>>>>> f7e09aee
     </Whitelist>
 </SmellBaseline>