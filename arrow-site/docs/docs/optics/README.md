---
layout: quickstart-optics
title: Optics
permalink: /optics/
---

<div class="quick-snap" markdown="1">
[![Maven Central](https://img.shields.io/maven-central/v/io.arrow-kt/arrow-core?color=4caf50&label=latest%20release)](https://maven-badges.herokuapp.com/maven-central/io.arrow-kt/arrow-core)
[![Latest snapshot](https://img.shields.io/badge/dynamic/xml?color=orange&label=latest%20snapshot&prefix=v&query=%2F%2Fmetadata%2Fversioning%2Flatest&url=https%3A%2F%2Foss.sonatype.org%2Fservice%2Flocal%2Frepositories%2Fsnapshots%2Fcontent%2Fio%2Farrow-kt%2Farrow-core%2Fmaven-metadata.xml)](https://oss.sonatype.org/service/local/repositories/snapshots/content/io/arrow-kt/)
[![Kotlin version](https://img.shields.io/badge/Kotlin-1.4-blue)](https://kotlinlang.org/docs/reference/whatsnew14.html)
[![License](https://img.shields.io/badge/License-Apache%202.0-blue.svg)](https://www.apache.org/licenses/LICENSE-2.0)
[![StackOverflow](https://img.shields.io/badge/arrow--kt-grey.svg?logo=stackoverflow)](https://stackoverflow.com/questions/tagged/arrow-kt)
[![Twitter](https://img.shields.io/twitter/follow/arrow_kt?color=blue&style=flat)](https://twitter.com/arrow_kt)
</div>

<div class="quickstart-doc" markdown="1">
<div class="quickstart-intro" markdown="1">

# Arrow Optics. Transforming and computing over immutable data models in Kotlin

Arrow Optics provides an automatic DSL that allows users to use `.` notation when accessing,
composing, and transforming deeply nested immutable data structures.
Optics also offers all the base types such as [Lens]({{ "/optics/lens/" | relative_url }}), [Prism](
{{ '/optics/prism/' | relative_url }}), and others from which we can generalize accessing and
traversing deep values in sealed and data classes models.

```kotlin
// an immutable value with very nested components
val john = Employee("John Doe", Company("Kategory", Address("Functional city", Street(42, "lambda street"))))
// an Optional points to one place in the value
val optional: Optional<Employee, String> = Employee.company.address.street.name
// and now you can modify into a new copy without nested 'copy's!
optional.modify(john, String::toUpperCase)
```

Scroll down and learn what Arrow Optics can do for you(r code)!
</div>

<div class="quickstart-intro" markdown="1">
## Arrow Optics Overview

<div class="quickstart-coroutines-list" markdown="1">

<div class="quickstart-coroutines-item" markdown="1">
#### Quick Start
  - [Gradle Setup]({{ '/optics/#setup' | relative_url }})
  - [Optics DSL]({{ '/optics/dsl/' | relative_url }})
  - [Optics DSL for Collections]({{ '/optics/collections_dsl/' | relative_url }})
</div>

<div class="quickstart-coroutines-item" markdown="1">
#### Additional information
- [Kotlin Data classes](https://kotlinlang.org/docs/data-classes.html)
- [Kotlin Sealed classes](https://kotlinlang.org/docs/sealed-classes.html)
</div>

<div class="quickstart-coroutines-item" markdown="1">
#### [Optics DSL for Values]({{ '/optics/dsl/' | relative_url }})

###### Focus and modification

  - [Iso]({{ '/optics/iso/' | relative_url }}): 1-to-1 relations
  - [Lens]({{ '/optics/lens/' | relative_url }}): focus and modify one value
  - [Optional]({{ '/optics/optional/' | relative_url }}): optional value

###### Single behavior

  - [Getter]({{ '/optics/getter/' | relative_url }}): focus on one value
  - [Prism]({{ '/optics/prism/' | relative_url }}): focus on optional value
  - [Setter]({{ '/optics/setter/' | relative_url }}): modify one value
  
</div>

<div class="quickstart-coroutines-item" markdown="1">
#### [Optics DSL for Collections]({{ '/optics/collections_dsl/' | relative_url }})

- [Every]({{ '/optics/every/' | relative_url }}): focus and modification
- [Fold]({{ '/optics/fold/' | relative_url }}): only focus
- [Traversal]({{ '/optics/traversal/' | relative_url }}): only modification

###### Point to elements

- [Cons]({{ '/optics/cons/' | relative_url }})
- [Snoc]({{ '/optics/snoc/' | relative_url }})
- [At]({{ '/optics/at/' | relative_url }})
- [Index]({{ '/optics/index/' | relative_url }})
- [FilterIndex]({{ '/optics/filterindex/' | relative_url }})
</div>
</div>
</div>


<!--- Setup
--------------------------------------------------------------------------------
--------------------------------------------------------------------------------
-->

<div id="setup" class="setup" markdown="1">
## Setup

<<<<<<< HEAD
{: .setup-subtitle}
Configure Arrow for your project
<div class="setup-jdk-android" markdown="1">
<div class="jdk-item" markdown="1">
![Jdk]({{ "/img/quickstart/jdk-logo.svg" | relative_url }} "jdk")

Make sure to have the latest version of JDK 1.8 installed.
</div>
<div class="android-item" markdown="1">
![Android]({{ "/img/quickstart/android-logo.svg" | relative_url }} "android")

<!--- Module Libraries -->
Arrow supports Android starting on API 21 and up.
</div>
</div>

=======
>>>>>>> bea8b517
<div class="setup-graddle-maven" markdown="1">
<!-- Tab links -->
<div class="tab" markdown="1">
  <button class="tablinks" onclick="openSetup(event, 'Gradle-kotlin')" id="defaultOpen" markdown="1">Gradle Kotlin DSL</button>
  <button class="tablinks" onclick="openSetup(event, 'Gradle-Groovy')" markdown="1">Gradle Groovy DSL</button>
</div>

<!-- Tab content -->
<div id="Gradle-kotlin" class="tabcontent" markdown="1">

#### Step 1: add the repository

In your project's root `build.gradle.kts`, append this repository to your list:

```
allprojects {
    repositories {
        mavenCentral()
    }
}
```

#### Step 2: add the library

Add the dependencies into the project's `build.gradle.kts`:

```
dependencies {
    implementation("io.arrow-kt:arrow-optics:1.0.1")
}
```

If you are using more than one Arrow dependency, you can avoid specifying the same version over and over by using a BOM file:

```
dependencies {
    implementation(platform("io.arrow-kt:arrow-stack:1.0.1"))

    implementation("io.arrow-kt:arrow-core")
    implementation("io.arrow-kt:arrow-optics")
    ...
}
```

#### Step 3: add the plug-in

To get the most of Arrow Optics you can add out Kotlin plug-in to your build, which takes care of generating optics for your data types.

```
plugins {
    id("com.google.devtools.ksp") version "1.6.0-1.0.2"
}

dependencies {
    ksp("io.arrow-kt:arrow-optics-ksp-plugin:1.0.1")
}
```

Now you are ready to learn about the [Optics DSL]({{ '/optics/dsl/' | relative_url }})!

</div>

<div id="Gradle-Groovy" class="tabcontent" markdown="1">

#### Step 1: add the repository

In your project's root `build.gradle`, append this repository to your list:

```groovy
allprojects {
    repositories {
        mavenCentral()
    }
}
```

#### Step 2: add the library

Add the dependencies into the project's `build.gradle`:

```groovy
def arrow_version = "1.0.1"

dependencies {
    implementation "io.arrow-kt:arrow-optics:$arrow_version"
}
```

If you are using more than one Arrow dependency, you can avoid specifying the same version over and over by using a BOM file:

```groovy
def arrow_version = "1.0.1"

dependencies {
    implementation platform("io.arrow-kt:arrow-stack:$arrow_version")

    implementation "io.arrow-kt:arrow-core"
    implementation "io.arrow-kt:arrow-optics"
    ...
}
```

#### Step 3: add the plug-in

To get the most of Arrow Optics you can add out Kotlin plug-in to your build, which takes care of generating optics for your data types.

```groovy
plugins {
    id "com.google.devtools.ksp" version "1.6.0-1.0.2"
}

dependencies {
    ksp "io.arrow-kt:arrow-optics-ksp-plugin:1.0.1"
}
```

Now you are ready to learn about the [Optics DSL]({{ '/optics/dsl/' | relative_url }})!

</div>


</div>

</div>


</div><|MERGE_RESOLUTION|>--- conflicted
+++ resolved
@@ -98,25 +98,6 @@
 <div id="setup" class="setup" markdown="1">
 ## Setup
 
-<<<<<<< HEAD
-{: .setup-subtitle}
-Configure Arrow for your project
-<div class="setup-jdk-android" markdown="1">
-<div class="jdk-item" markdown="1">
-![Jdk]({{ "/img/quickstart/jdk-logo.svg" | relative_url }} "jdk")
-
-Make sure to have the latest version of JDK 1.8 installed.
-</div>
-<div class="android-item" markdown="1">
-![Android]({{ "/img/quickstart/android-logo.svg" | relative_url }} "android")
-
-<!--- Module Libraries -->
-Arrow supports Android starting on API 21 and up.
-</div>
-</div>
-
-=======
->>>>>>> bea8b517
 <div class="setup-graddle-maven" markdown="1">
 <!-- Tab links -->
 <div class="tab" markdown="1">
