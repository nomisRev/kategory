package kategory

import io.kotlintest.KTestJUnitRunner
import io.kotlintest.matchers.shouldNotBe
import org.junit.runner.RunWith

@RunWith(KTestJUnitRunner::class)
class StateTTests : UnitSpec() {

    val M: StateTMonadStateInstance<TryHK, Int> = StateT.monadState<TryHK, Int>(Try.monad())

    val EQ: Eq<StateTKind<TryHK, Int, Int>> = Eq { a, b ->
        a.runM(1) == b.runM(1)
    }

    val EQ_UNIT: Eq<StateTKind<TryHK, Int, Unit>> = Eq { a, b ->
        a.runM(1) == b.runM(1)
    }

    val EQ_LIST: Eq<HK<StateTKindPartial<ListKWHK, Int>, Int>> = Eq { a, b ->
        a.runM(1) == b.runM(1)
    }

    init {

        "instances can be resolved implicitly" {
            functor<StateTKindPartial<IdHK, Int>>() shouldNotBe null
            applicative<StateTKindPartial<IdHK, Int>>() shouldNotBe null
            monad<StateTKindPartial<IdHK, Int>>() shouldNotBe null
            monadState<StateTKindPartial<IdHK, Int>, Int>() shouldNotBe null
            semigroupK<StateTKindPartial<NonEmptyListHK, NonEmptyListHK>>() shouldNotBe null
        }

        testLaws(
            MonadStateLaws.laws(M, EQ, EQ_UNIT),
            SemigroupKLaws.laws(
                StateT.semigroupK<ListKWHK, Int>(ListKW.monad(), ListKW.semigroupK()),
                StateT.applicative<ListKWHK, Int>(ListKW.monad()),
<<<<<<< HEAD
                EQ_LIST),
            MonadCombineLaws.laws(StateT.monadCombine<ListKWHK, Int>(ListKW.monadCombine()),
                { StateT.lift(ListKW.pure(it), ListKW.monad()) },
                { StateT.lift(ListKW.pure({ s: Int -> s * 2 }), ListKW.monad()) },
                EQ_LIST)
        )
=======
                EQ_LIST))
        testLaws(MonadCombineLaws.laws(StateT.monadCombine<ListKWHK, Int>(ListKW.monadCombine()),
                { StateT.lift(ListKW.monad(), ListKW.pure(it)) },
                { StateT.lift(ListKW.monad(), ListKW.pure({ s: Int -> s * 2 })) },
                EQ_LIST))
>>>>>>> d4e3b06b

    }
}<|MERGE_RESOLUTION|>--- conflicted
+++ resolved
@@ -31,25 +31,15 @@
             semigroupK<StateTKindPartial<NonEmptyListHK, NonEmptyListHK>>() shouldNotBe null
         }
 
-        testLaws(
-            MonadStateLaws.laws(M, EQ, EQ_UNIT),
-            SemigroupKLaws.laws(
+        testLaws(MonadStateLaws.laws(M, EQ, EQ_UNIT))
+        testLaws(SemigroupKLaws.laws(
                 StateT.semigroupK<ListKWHK, Int>(ListKW.monad(), ListKW.semigroupK()),
                 StateT.applicative<ListKWHK, Int>(ListKW.monad()),
-<<<<<<< HEAD
-                EQ_LIST),
-            MonadCombineLaws.laws(StateT.monadCombine<ListKWHK, Int>(ListKW.monadCombine()),
-                { StateT.lift(ListKW.pure(it), ListKW.monad()) },
-                { StateT.lift(ListKW.pure({ s: Int -> s * 2 }), ListKW.monad()) },
-                EQ_LIST)
-        )
-=======
                 EQ_LIST))
         testLaws(MonadCombineLaws.laws(StateT.monadCombine<ListKWHK, Int>(ListKW.monadCombine()),
                 { StateT.lift(ListKW.monad(), ListKW.pure(it)) },
                 { StateT.lift(ListKW.monad(), ListKW.pure({ s: Int -> s * 2 })) },
                 EQ_LIST))
->>>>>>> d4e3b06b
 
     }
 }